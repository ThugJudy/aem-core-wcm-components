--- conflicted
+++ resolved
@@ -1,10 +1,6 @@
 {
     "name": "core.wcm.components.extensions.amp-content",
-<<<<<<< HEAD
-    "version": "2.19.1-SNAPSHOT",
-=======
     "version": "2.19.3-SNAPSHOT",
->>>>>>> 01eddf04
     "description": "Adobe Experience Manager Core WCM Components AMP Extension Content Package",
     "license": "Apache-2.0",
     "private": false,
