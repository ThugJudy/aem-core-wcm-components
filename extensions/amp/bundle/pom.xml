--- conflicted
+++ resolved
@@ -23,20 +23,12 @@
     <parent>
         <groupId>com.adobe.cq</groupId>
         <artifactId>core.wcm.components.parent</artifactId>
-<<<<<<< HEAD
-        <version>2.13.3-SNAPSHOT</version>
-=======
         <version>2.13.5-SNAPSHOT</version>
->>>>>>> e03adcd3
         <relativePath>../../../parent/pom.xml</relativePath>
     </parent>
 
     <artifactId>core.wcm.components.extensions.amp</artifactId>
-<<<<<<< HEAD
-    <version>2.13.3-SNAPSHOT</version>
-=======
     <version>2.13.5-SNAPSHOT</version>
->>>>>>> e03adcd3
     <packaging>bundle</packaging>
 
     <name>Adobe Experience Manager Core WCM Components AMP Extension Bundle</name>
