<?xml version="1.0" encoding="UTF-8"?>
<!--~~~~~~~~~~~~~~~~~~~~~~~~~~~~~~~~~~~~~~~~~~~~~~~~~~~~~~~~~~~~~~~~~~~~~~~~~~~~
  ~ Copyright 2015 Adobe
  ~
  ~ Licensed under the Apache License, Version 2.0 (the "License");
  ~ you may not use this file except in compliance with the License.
  ~ You may obtain a copy of the License at
  ~
  ~     http://www.apache.org/licenses/LICENSE-2.0
  ~
  ~ Unless required by applicable law or agreed to in writing, software
  ~ distributed under the License is distributed on an "AS IS" BASIS,
  ~ WITHOUT WARRANTIES OR CONDITIONS OF ANY KIND, either express or implied.
  ~ See the License for the specific language governing permissions and
  ~ limitations under the License.
  ~~~~~~~~~~~~~~~~~~~~~~~~~~~~~~~~~~~~~~~~~~~~~~~~~~~~~~~~~~~~~~~~~~~~~~~~~~~-->
<project xmlns="http://maven.apache.org/POM/4.0.0" xmlns:xsi="http://www.w3.org/2001/XMLSchema-instance" xsi:schemaLocation="http://maven.apache.org/POM/4.0.0 http://maven.apache.org/maven-v4_0_0.xsd">
    <modelVersion>4.0.0</modelVersion>

    <!-- ====================================================================== -->
    <!-- P A R E N T  P R O J E C T  D E S C R I P T I O N                      -->
    <!-- ====================================================================== -->
    <parent>
        <groupId>com.adobe.cq</groupId>
        <artifactId>core.wcm.components.parent</artifactId>
<<<<<<< HEAD
        <version>2.20.3-SNAPSHOT</version>
=======
        <version>2.20.5-SNAPSHOT</version>
>>>>>>> 50108874
        <relativePath>parent/pom.xml</relativePath>
    </parent>

    <artifactId>core.wcm.components.reactor</artifactId>
    <packaging>pom</packaging>
<<<<<<< HEAD
    <version>2.20.3-SNAPSHOT</version>
=======
    <version>2.20.5-SNAPSHOT</version>
>>>>>>> 50108874

    <name>Adobe Experience Manager Core WCM Components Reactor</name>

    <!-- ====================================================================== -->
    <!-- S C M  D E F I N I T I O N                                             -->
    <!-- ====================================================================== -->
    <scm>
        <connection>scm:git:https://github.com/adobe/aem-core-wcm-components.git</connection>
        <developerConnection>scm:git:https://github.com/adobe/aem-core-wcm-components.git</developerConnection>
        <url>https://github.com/adobe/aem-core-wcm-components/</url>
        <tag>HEAD</tag>
    </scm>

    <build>
        <plugins>
            <plugin>
                <groupId>org.apache.rat</groupId>
                <artifactId>apache-rat-plugin</artifactId>
                <configuration>
                    <excludes combine.children="append">
                        <!-- Ignore lint-files -->
                        <exclude>**/*.eslintrc</exclude>
                        <exclude>**/*.editorconfig</exclude>
                        <exclude>**/*.stylelintrc.yaml</exclude>
                        <exclude>**/*.eslintignore</exclude>
                    </excludes>
                </configuration>
            </plugin>
        </plugins>
    </build>

    <modules>
        <module>parent</module>
        <module>bundles/core</module>
        <module>testing/junit/core</module>
        <module>testing/aem-mock-plugin</module>
        <module>testing/it/http</module>
        <module>testing/it/e2e-selenium-utils</module>
        <module>testing/it/e2e-selenium</module>
        <module>testing/it/it.ui.apps</module>
        <module>testing/it/it.ui.content</module>
        <module>content</module>
        <module>config</module>
        <module>all</module>
        <module>examples</module>
        <module>extensions/amp</module>
    </modules>

</project><|MERGE_RESOLUTION|>--- conflicted
+++ resolved
@@ -23,21 +23,13 @@
     <parent>
         <groupId>com.adobe.cq</groupId>
         <artifactId>core.wcm.components.parent</artifactId>
-<<<<<<< HEAD
-        <version>2.20.3-SNAPSHOT</version>
-=======
         <version>2.20.5-SNAPSHOT</version>
->>>>>>> 50108874
         <relativePath>parent/pom.xml</relativePath>
     </parent>
 
     <artifactId>core.wcm.components.reactor</artifactId>
     <packaging>pom</packaging>
-<<<<<<< HEAD
-    <version>2.20.3-SNAPSHOT</version>
-=======
     <version>2.20.5-SNAPSHOT</version>
->>>>>>> 50108874
 
     <name>Adobe Experience Manager Core WCM Components Reactor</name>
 
