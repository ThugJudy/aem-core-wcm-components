/*~~~~~~~~~~~~~~~~~~~~~~~~~~~~~~~~~~~~~~~~~~~~~~~~~~~~~~~~~~~~~~~~~~~~~~~~~~~~~~
 ~ Copyright 2017 Adobe
 ~
 ~ Licensed under the Apache License, Version 2.0 (the "License");
 ~ you may not use this file except in compliance with the License.
 ~ You may obtain a copy of the License at
 ~
 ~     http://www.apache.org/licenses/LICENSE-2.0
 ~
 ~ Unless required by applicable law or agreed to in writing, software
 ~ distributed under the License is distributed on an "AS IS" BASIS,
 ~ WITHOUT WARRANTIES OR CONDITIONS OF ANY KIND, either express or implied.
 ~ See the License for the specific language governing permissions and
 ~ limitations under the License.
 ~~~~~~~~~~~~~~~~~~~~~~~~~~~~~~~~~~~~~~~~~~~~~~~~~~~~~~~~~~~~~~~~~~~~~~~~~~~~~*/
package com.adobe.cq.wcm.core.components.internal.models.v1;

import java.util.Collections;
import java.util.Objects;

import javax.jcr.Session;

import org.apache.sling.api.resource.Resource;
import org.apache.sling.api.resource.ResourceResolver;

import com.adobe.cq.wcm.core.components.Utils;
import com.adobe.cq.wcm.core.components.context.CoreComponentTestContext;
import com.adobe.cq.wcm.core.components.models.List;
import com.day.cq.search.SimpleSearch;
import com.day.cq.search.result.SearchResult;
import com.day.cq.wcm.api.Page;
import io.wcm.testing.mock.aem.junit5.AemContext;
import io.wcm.testing.mock.aem.junit5.AemContextExtension;

import org.junit.jupiter.api.BeforeEach;
import org.junit.jupiter.api.Test;
import org.junit.jupiter.api.extension.ExtendWith;

import static org.junit.jupiter.api.Assertions.assertArrayEquals;
import static org.junit.jupiter.api.Assertions.assertTrue;
import static org.mockito.Mockito.mock;
import static org.mockito.Mockito.when;

@ExtendWith(AemContextExtension.class)
public class ListImplTest {

    private static final String TEST_BASE = "/list";
    private static final String CONTENT_ROOT = "/content";
    private static final String CURRENT_PAGE = "/content/list";
<<<<<<< HEAD
    private static final String LIST_1 = "/content/list/listTypes/staticListType";
    private static final String LIST_2 = "/content/list/listTypes/staticListType";
    private static final String LIST_3 = "/content/list/listTypes/childrenListType";
    private static final String LIST_4 = "/content/list/listTypes/childrenListTypeWithDepth";
    private static final String LIST_5 = "/content/list/listTypes/tagsListType";
    private static final String LIST_6 = "/content/list/listTypes/searchListType";
    private static final String LIST_7 = "/content/list/listTypes/staticOrderByTitleListType";
    private static final String LIST_8 = "/content/list/listTypes/staticOrderByTitleDescListType";
    private static final String LIST_9 = "/content/list/listTypes/staticOrderByModificationDateListType";
    private static final String LIST_10 = "/content/list/listTypes/staticOrderByModificationDateDescListType";
    private static final String LIST_11 = "/content/list/listTypes/staticMaxItemsListType";
    private static final String LIST_12 = "/content/list/listTypes/staticOrderByModificationDateListTypeWithNoModificationDate";
    private static final String LIST_13 = "/content/list/listTypes/staticOrderByModificationDateListTypeWithNoModificationDateForOneItem";
    private static final String LIST_14 = "/content/list/listTypes/staticOrderByTitleListTypeWithNoTitle";
    private static final String LIST_15 = "/content/list/listTypes/staticOrderByTitleListTypeWithNoTitleForOneItem";
    private static final String LIST_16 = "/content/list/listTypes/staticOrderByTitleListTypeWithAccent";

    @ClassRule
    public static final AemContext CONTEXT = CoreComponentTestContext.createContext(TEST_BASE, "/content/list");

    @BeforeClass
    public static void setUp() {
        CONTEXT.load().json("/list/test-tags.json", "/content/cq:tags/list");
=======

    private static final String TEST_PAGE_CONTENT_ROOT = CURRENT_PAGE + "/jcr:content/root";
    private static final String LIST_1 = TEST_PAGE_CONTENT_ROOT + "/staticListType";
    private static final String LIST_2 = TEST_PAGE_CONTENT_ROOT + "/staticListType";
    private static final String LIST_3 = TEST_PAGE_CONTENT_ROOT + "/childrenListType";
    private static final String LIST_4 = TEST_PAGE_CONTENT_ROOT + "/childrenListTypeWithDepth";
    private static final String LIST_5 = TEST_PAGE_CONTENT_ROOT + "/tagsListType";
    private static final String LIST_6 = TEST_PAGE_CONTENT_ROOT + "/searchListType";
    private static final String LIST_7 = TEST_PAGE_CONTENT_ROOT + "/staticOrderByTitleListType";
    private static final String LIST_8 = TEST_PAGE_CONTENT_ROOT + "/staticOrderByTitleDescListType";
    private static final String LIST_9 = TEST_PAGE_CONTENT_ROOT + "/staticOrderByModificationDateListType";
    private static final String LIST_10 = TEST_PAGE_CONTENT_ROOT + "/staticOrderByModificationDateDescListType";
    private static final String LIST_11 = TEST_PAGE_CONTENT_ROOT + "/staticMaxItemsListType";
    private static final String LIST_12 = TEST_PAGE_CONTENT_ROOT + "/staticOrderByModificationDateListTypeWithNoModificationDate";
    private static final String LIST_13 = TEST_PAGE_CONTENT_ROOT + "/staticOrderByModificationDateListTypeWithNoModificationDateForOneItem";
    private static final String LIST_14 = TEST_PAGE_CONTENT_ROOT + "/staticOrderByTitleListTypeWithNoTitle";
    private static final String LIST_15 = TEST_PAGE_CONTENT_ROOT + "/staticOrderByTitleListTypeWithNoTitleForOneItem";
    private static final String LIST_16 = TEST_PAGE_CONTENT_ROOT + "/staticOrderByTitleListTypeWithAccent";

    public final AemContext context = CoreComponentTestContext.newAemContext();

    @BeforeEach
    public void setUp() {
        context.load().json(TEST_BASE + CoreComponentTestContext.TEST_CONTENT_JSON, CONTENT_ROOT);
        context.load().json(TEST_BASE + CoreComponentTestContext.TEST_TAGS_JSON, CONTENT_ROOT + "/cq:tags/list");
>>>>>>> bb9566fa
    }

    @Test
    public void testProperties() {
        List list = getListUnderTest(LIST_1);
        assertTrue(list.showDescription());
        assertTrue(list.showModificationDate());
        assertTrue(list.linkItems());
        Utils.testJSONExport(list, Utils.getTestExporterJSONPath(TEST_BASE, LIST_1));
    }

    @Test
    public void testStaticListType() {
        List list = getListUnderTest(LIST_2);
        checkListConsistencyByPaths(list, new String[]{
            "/content/list/pages/page_1",
            "/content/list/pages/page_2",
        });
        Utils.testJSONExport(list, Utils.getTestExporterJSONPath(TEST_BASE, LIST_2));
    }

    @Test
    public void testChildrenListType() {
        List list = getListUnderTest(LIST_3);
        checkListConsistencyByPaths(list, new String[]{
            "/content/list/pages/page_1/page_1_1",
            "/content/list/pages/page_1/page_1_2",
            "/content/list/pages/page_1/page_1_3",
        });
        Utils.testJSONExport(list, Utils.getTestExporterJSONPath(TEST_BASE, LIST_3));
    }

    @Test
    public void testChildrenListTypeWithDepth() {
        List list = getListUnderTest(LIST_4);
        checkListConsistencyByPaths(list, new String[]{
            "/content/list/pages/page_1/page_1_1",
            "/content/list/pages/page_1/page_1_2",
            "/content/list/pages/page_1/page_1_2/page_1_2_1",
            "/content/list/pages/page_1/page_1_3",

        });
        Utils.testJSONExport(list, Utils.getTestExporterJSONPath(TEST_BASE, LIST_4));
    }

    @Test
    public void testTagsListType() {
        List list = getListUnderTest(LIST_5);
        checkListConsistencyByPaths(list, new String[]{"/content/list/pages/page_1/page_1_3"});
        Utils.testJSONExport(list, Utils.getTestExporterJSONPath(TEST_BASE, LIST_5));
    }

    @Test
    public void testSearchListType() throws Exception {
        Session mockSession = mock(Session.class);
        SimpleSearch mockSimpleSearch = mock(SimpleSearch.class);
        context.registerAdapter(ResourceResolver.class, Session.class, mockSession);
        context.registerAdapter(Resource.class, SimpleSearch.class, mockSimpleSearch);
        SearchResult searchResult = mock(SearchResult.class);

        when(mockSimpleSearch.getResult()).thenReturn(searchResult);
        when(searchResult.getResources()).thenReturn(
            Collections.singletonList(Objects.requireNonNull(
                context.resourceResolver().getResource("/content/list/pages/page_1/jcr:content")))
                .iterator());

        List list = getListUnderTest(LIST_6);
        checkListConsistencyByPaths(list, new String[]{"/content/list/pages/page_1"});
        Utils.testJSONExport(list, Utils.getTestExporterJSONPath(TEST_BASE, LIST_6));
    }

    @Test
    public void testOrderBy() {
        List list = getListUnderTest(LIST_7);
        checkListConsistencyByTitle(list, new String[]{"Page 1", "Page 2"});
        Utils.testJSONExport(list, Utils.getTestExporterJSONPath(TEST_BASE, LIST_7));
    }

    @Test
    public void testOrderDescBy() {
        List list = getListUnderTest(LIST_8);
        checkListConsistencyByTitle(list, new String[]{"Page 2", "Page 1"});
        Utils.testJSONExport(list, Utils.getTestExporterJSONPath(TEST_BASE, LIST_8));
    }

    @Test
    public void testOrderByModificationDate() {
        List list = getListUnderTest(LIST_9);
        checkListConsistencyByTitle(list, new String[]{"Page 2", "Page 1"});
        Utils.testJSONExport(list, Utils.getTestExporterJSONPath(TEST_BASE, LIST_9));
    }

    @Test
    public void testOrderByModificationDateDesc() {
        List list = getListUnderTest(LIST_10);
        checkListConsistencyByTitle(list, new String[]{"Page 1", "Page 2"});
        Utils.testJSONExport(list, Utils.getTestExporterJSONPath(TEST_BASE, LIST_10));
    }

    @Test
    public void testMaxItems() {
        List list = getListUnderTest(LIST_11);
        checkListConsistencyByTitle(list, new String[]{"Page 1"});
        Utils.testJSONExport(list, Utils.getTestExporterJSONPath(TEST_BASE, LIST_11));
    }

    @Test
    public void testOrderByModificationDateWithNoModificationDate() {
        List list = getListUnderTest(LIST_12);
        checkListConsistencyByTitle(list, new String[]{"Page 1.1", "Page 1.2"});
    }

    @Test
    public void testOrderByModificationDateWithNoModificationDateForOneItem() {
        List list = getListUnderTest(LIST_13);
        checkListConsistencyByTitle(list, new String[]{"Page 2", "Page 1", "Page 1.2"});
    }

    @Test
    public void testOrderByTitleWithNoTitle() {
        List list = getListUnderTest(LIST_14);
        checkListConsistencyByPaths(list, new String[]{"/content/list/pages/page_3", "/content/list/pages/page_4"});
    }

    @Test
    public void testOrderByTitleWithNoTitleForOneItem() {
        List list = getListUnderTest(LIST_15);
        checkListConsistencyByPaths(list, new String[]{"/content/list/pages/page_1", "/content/list/pages/page_2", "/content/list/pages/page_4"});
    }

    @Test
    public void testOrderByTitleWithAccent() {
        List list = getListUnderTest(LIST_16);
        checkListConsistencyByPaths(list, new String[]{"/content/list/pages/page_1", "/content/list/pages/page_5", "/content/list/pages/page_2"});
    }

    private List getListUnderTest(String resourcePath) {
        Utils.enableDataLayer(context, true);
        Resource resource = context.resourceResolver().getResource(resourcePath);
        if (resource == null) {
            throw new IllegalStateException("Did you forget to defines test resource " + resourcePath + "?");
        }
        context.currentResource(resource);
        return context.request().adaptTo(List.class);
    }

    private void checkListConsistencyByTitle(List list, String[] expectedPageTitles) {
        assertArrayEquals(expectedPageTitles, list.getItems().stream().map(Page::getTitle).toArray());
    }

    private void checkListConsistencyByPaths(List list, String[] expectedPagePaths) {
        assertArrayEquals(expectedPagePaths, list.getItems().stream().map(Page::getPath).toArray());
    }
}<|MERGE_RESOLUTION|>--- conflicted
+++ resolved
@@ -47,31 +47,6 @@
     private static final String TEST_BASE = "/list";
     private static final String CONTENT_ROOT = "/content";
     private static final String CURRENT_PAGE = "/content/list";
-<<<<<<< HEAD
-    private static final String LIST_1 = "/content/list/listTypes/staticListType";
-    private static final String LIST_2 = "/content/list/listTypes/staticListType";
-    private static final String LIST_3 = "/content/list/listTypes/childrenListType";
-    private static final String LIST_4 = "/content/list/listTypes/childrenListTypeWithDepth";
-    private static final String LIST_5 = "/content/list/listTypes/tagsListType";
-    private static final String LIST_6 = "/content/list/listTypes/searchListType";
-    private static final String LIST_7 = "/content/list/listTypes/staticOrderByTitleListType";
-    private static final String LIST_8 = "/content/list/listTypes/staticOrderByTitleDescListType";
-    private static final String LIST_9 = "/content/list/listTypes/staticOrderByModificationDateListType";
-    private static final String LIST_10 = "/content/list/listTypes/staticOrderByModificationDateDescListType";
-    private static final String LIST_11 = "/content/list/listTypes/staticMaxItemsListType";
-    private static final String LIST_12 = "/content/list/listTypes/staticOrderByModificationDateListTypeWithNoModificationDate";
-    private static final String LIST_13 = "/content/list/listTypes/staticOrderByModificationDateListTypeWithNoModificationDateForOneItem";
-    private static final String LIST_14 = "/content/list/listTypes/staticOrderByTitleListTypeWithNoTitle";
-    private static final String LIST_15 = "/content/list/listTypes/staticOrderByTitleListTypeWithNoTitleForOneItem";
-    private static final String LIST_16 = "/content/list/listTypes/staticOrderByTitleListTypeWithAccent";
-
-    @ClassRule
-    public static final AemContext CONTEXT = CoreComponentTestContext.createContext(TEST_BASE, "/content/list");
-
-    @BeforeClass
-    public static void setUp() {
-        CONTEXT.load().json("/list/test-tags.json", "/content/cq:tags/list");
-=======
 
     private static final String TEST_PAGE_CONTENT_ROOT = CURRENT_PAGE + "/jcr:content/root";
     private static final String LIST_1 = TEST_PAGE_CONTENT_ROOT + "/staticListType";
@@ -97,7 +72,6 @@
     public void setUp() {
         context.load().json(TEST_BASE + CoreComponentTestContext.TEST_CONTENT_JSON, CONTENT_ROOT);
         context.load().json(TEST_BASE + CoreComponentTestContext.TEST_TAGS_JSON, CONTENT_ROOT + "/cq:tags/list");
->>>>>>> bb9566fa
     }
 
     @Test
