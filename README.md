# AEM WCM Core Components

[![Test](https://github.com/adobe/aem-core-wcm-components/workflows/Test/badge.svg)](https://github.com/adobe/aem-core-wcm-components/actions?query=workflow%3ATest)
[![Code Coverage](https://codecov.io/gh/adobe/aem-core-wcm-components/branch/master/graph/badge.svg)](https://codecov.io/gh/adobe/aem-core-wcm-components)
![Maven Central](https://img.shields.io/maven-metadata/v?metadataUrl=https%3A%2F%2Frepo1.maven.org%2Fmaven2%2Fcom%2Fadobe%2Fcq%2Fcore.wcm.components.all%2Fmaven-metadata.xml)
[![javadoc](https://javadoc.io/badge2/com.adobe.cq/core.wcm.components.core/javadoc.svg)](https://javadoc.io/doc/com.adobe.cq/core.wcm.components.core)

Set of standardized Web Content Management (WCM) components for [Adobe Experience Manager (AEM)](https://www.adobe.com/marketing/experience-manager.html) to speed up development time and reduce maintenance cost of your websites.

## Welcome

* **Contributions** are welcome, read our [contributing guide](CONTRIBUTING.md) for more information.
* **Ideas and questions** are discussed on our [public mailing list](https://groups.google.com/forum/#!forum/aem-core-components-dev); you can also [subscribe via email](mailto:aem-core-components-dev+subscribe@googlegroups.com).

## Documentation

* **[Component Library](https://www.adobe.com/go/aem_cmp_library):** A collection of examples to view the components in their various configurations.
* **[Component Documentation](https://docs.adobe.com/content/help/en/experience-manager-core-components/using/introduction.html):** For developers and authors, with details about each component.
* Get Started:
  - **[WKND Tutorial](https://docs.adobe.com/content/help/en/experience-manager-learn/getting-started-wknd-tutorial-develop/overview.html):** A two-day tutorial for building a new site.
  - **[Summit Tutorial](https://expleague.azureedge.net/labs/L767/index.html):** A two-hour tutorial for building a new site (from a Lab at US Summit 2019).
  - **[Gems Webinar](https://helpx.adobe.com/experience-manager/kt/eseminars/gems/AEM-Core-Components.html):** A guided tour of the Core Components (recorded on Dec 2018).

## Features

* **Production-Ready:** 29 robust components that are well tested, widely used, and that perform well.
* **Cloud-Ready:** Whether on [AEM as a Cloud Service](https://docs.adobe.com/content/help/en/experience-manager-cloud-service/landing/home.html), on [Adobe Managed Services](https://github.com/adobe/aem-project-archetype/tree/master/src/main/archetype/dispatcher.ams), or on-premise, they just work.
* **Versatile:** The components represent generic concepts with which the authors can assemble nearly any layout.
* **Configurable:** Template-level [content policies](https://docs.adobe.com/content/help/en/experience-manager-65/developing/platform/templates/page-templates-editable.html#content-policies) define which features the page authors are allowed to use or not.
* **Trackable:** The [Adobe Client Data Layer](DATA_LAYER_INTEGRATION.md) integration allows to track all aspects of the visitor experience.
* **Accessible:** They comply [WCAG 2.1 standard](https://www.w3.org/TR/WCAG21/), provide ARIA labels, and support keyboard navigation.
* **SEO-Friendly:** The HTML output is semantic and provides schema.org microdata annotations.
* **WebApp-Ready:** The [streamlined JSON output](https://docs.adobe.com/content/help/en/experience-manager-learn/foundation/development/develop-sling-model-exporter.html) allows client-side rendering, still with a possibility of [in-context editing](https://docs.adobe.com/content/help/en/experience-manager-learn/sites/spa-editor/spa-editor-framework-feature-video-use.html).
* **Design Kit:** A [UI kit for Adobe XD](https://experienceleague.adobe.com/docs/experience-manager-learn/assets/AEM-CoreComponents-UI-Kit.xd) allows designers to create wireframes that they can then [style as needed](https://github.com/adobe/aem-guides-wknd/releases/download/aem-guides-wknd-0.0.2/AEM_UI-kit-WKND.xd).
* **Themeable:** The components implement the [Style System](https://docs.adobe.com/content/help/en/experience-manager-65/developing/components/style-system.html), and the markup follows [BEM CSS conventions](http://getbem.com/).
* **Customizable:** Several patterns allow [easy customization](https://docs.adobe.com/content/help/en/experience-manager-core-components/using/developing/customizing.html), from adjusting the HTML to advanced functionality reuse.
* **Versioned:** The [versioning policy](https://github.com/adobe/aem-core-wcm-components/wiki/Versioning-policies) ensures we won't break your site when improving things that might impact you.
* **Open Sourced:** If something is not as it should, [contribute](CONTRIBUTING.md) your improvements!

### Template Components

1. [Page](content/src/content/jcr_root/apps/core/wcm/components/page/v3/page)
2. [Navigation](content/src/content/jcr_root/apps/core/wcm/components/navigation/v2/navigation)
3. [Language Navigation](content/src/content/jcr_root/apps/core/wcm/components/languagenavigation/v2/languagenavigation)
4. [Breadcrumb](content/src/content/jcr_root/apps/core/wcm/components/breadcrumb/v3/breadcrumb)
5. [Quick Search](content/src/content/jcr_root/apps/core/wcm/components/search/v1/search)
6. [Table of Contents](content/src/content/jcr_root/apps/core/wcm/components/tableofcontents/v1/tableofcontents)

### Page Authoring Components

6. [Title](content/src/content/jcr_root/apps/core/wcm/components/title/v3/title)
7. [Text](content/src/content/jcr_root/apps/core/wcm/components/text/v2/text)
8. [Image](content/src/content/jcr_root/apps/core/wcm/components/image/v3/image)
9. [Button](content/src/content/jcr_root/apps/core/wcm/components/button/v2/button)
10. [Teaser](content/src/content/jcr_root/apps/core/wcm/components/teaser/v2/teaser)
11. [List](content/src/content/jcr_root/apps/core/wcm/components/list/v3/list)
12. [Download](content/src/content/jcr_root/apps/core/wcm/components/download/v2/download)
13. [PDF Viewer](content/src/content/jcr_root/apps/core/wcm/components/pdfviewer/v1/pdfviewer)
14. [Embed](content/src/content/jcr_root/apps/core/wcm/components/embed/v2/embed)
15. [Sharing](content/src/content/jcr_root/apps/core/wcm/components/sharing/v1/sharing)
16. [Progress Bar](content/src/content/jcr_root/apps/core/wcm/components/progressbar/v1/progressbar)
17. [Separator](content/src/content/jcr_root/apps/core/wcm/components/separator/v1/separator)
18. [Experience Fragment](content/src/content/jcr_root/apps/core/wcm/components/experiencefragment/v2/experiencefragment)
19. [Content Fragment](content/src/content/jcr_root/apps/core/wcm/components/contentfragment/v1/contentfragment)
20. [Content Fragment List](content/src/content/jcr_root/apps/core/wcm/components/contentfragmentlist/v2/contentfragmentlist)

### Container Components

21. [Container](content/src/content/jcr_root/apps/core/wcm/components/container/v1/container)
22. [Carousel](content/src/content/jcr_root/apps/core/wcm/components/carousel/v1/carousel)
23. [Tabs](content/src/content/jcr_root/apps/core/wcm/components/tabs/v1/tabs)
24. [Accordion](content/src/content/jcr_root/apps/core/wcm/components/accordion/v1/accordion)

### Form Components

25. [Core Form container](content/src/content/jcr_root/apps/core/wcm/components/form/container/v2/container)
26. [Form text field](content/src/content/jcr_root/apps/core/wcm/components/form/text/v2/text)
27. [Form options field](content/src/content/jcr_root/apps/core/wcm/components/form/options/v2/options)
28. [Form hidden field](content/src/content/jcr_root/apps/core/wcm/components/form/hidden/v2/hidden)
29. [Form button](content/src/content/jcr_root/apps/core/wcm/components/form/button/v2/button)

### Roadmap

To learn about the main upcoming components and features, visit the [roadmap wiki page](https://github.com/adobe/aem-core-wcm-components/wiki).

## Usage

To include the Core Components in a new project, we strongly advise to use the [AEM Project Archetype](https://github.com/adobe/aem-project-archetype); this guarantees a starting point that complies to all recommended practices from Adobe.

For existing projects, take example from the [AEM Project Archetype](https://github.com/adobe/aem-project-archetype) by looking at the `core.wcm.components` references in the main [`pom.xml`](https://github.com/adobe/aem-project-archetype/blob/master/src/main/archetype/pom.xml), in [`all/pom.xml`](https://github.com/adobe/aem-project-archetype/blob/master/src/main/archetype/all/pom.xml), and in [`ui.apps/pom.xml`](https://github.com/adobe/aem-project-archetype/blob/master/src/main/archetype/ui.apps/pom.xml). For the rest, make sure to create Proxy Components, to load the client libraries and to allow the components on the template, as instructed in [Using Core Components](https://docs.adobe.com/content/help/en/experience-manager-core-components/using/get-started/using.html).

### System Requirements

Core Components | AEM as a Cloud Service | AEM 6.5       | Java SE | Maven
----------------|------------------------|---------------|---------|---------
<<<<<<< HEAD
[2.20.4](https://github.com/adobe/aem-core-wcm-components/releases/tag/core.wcm.components.reactor-2.20.4) | Continual | 6.5.13.0+ (*) | 8, 11 | 3.3.9+
=======
[2.20.6](https://github.com/adobe/aem-core-wcm-components/releases/tag/core.wcm.components.reactor-2.20.6) | Continual | 6.5.13.0+ (*) | 8, 11 | 3.3.9+

(*) - Since version 2.11.0 `org.apache.sling.models.impl` version 1.4.12 or higher is required (due to [SLING-8781](https://issues.apache.org/jira/browse/SLING-8781)). This will be provided for AEM 6.4 and 6.5 in a future Service Pack. Until then, the Sling Models bundle is included in the `core.wcm.components.all` package.
>>>>>>> b1e36ae3

For the requirements from previous Core Component releases, see [Historical System Requirements](VERSIONS.md).

The Core Components require the use of [editable templates](https://docs.adobe.com/content/help/en/experience-manager-learn/sites/page-authoring/template-editor-feature-video-use.html) and do not support Classic UI nor static templates. If needed, check out the [AEM Modernization Tools](https://opensource.adobe.com/aem-modernize-tools/pages/tools.html).

Setup your local development environment for [AEM as a Cloud Service SDK](https://docs.adobe.com/content/help/en/experience-manager-learn/cloud-service/local-development-environment-set-up/overview.html) or for [older versions of AEM](https://docs.adobe.com/content/help/en/experience-manager-learn/foundation/development/set-up-a-local-aem-development-environment.html).

### Building

To compile your own version of the Core Components, you can build and install everything on your running AEM instance by issuing the following command in the top level folder of the project:

    mvn clean install -PautoInstallPackage

You can also install individual packages/bundles by issuing the following command in the top-level folder of the project:

    mvn clean install -PautoInstallPackage -pl <project_name(s)> -am

With AEM as a Cloud Service SDK, use the `cloud` profile as follows to deploy the components into `/libs` instead of `/apps`:

    mvn clean install -PautoInstallPackage,cloud

Note that:
* `-pl/-projects` option specifies the list of projects that you want to install
* `-am/-also-make` options specifies that dependencies should also be built

For detailed informations see [BUILDING.md](BUILDING.md).

### Configuration

The Core Components leverage both OSGi configurations and Sling context-aware configurations. For a description of defined configurations see [CONFIGS.md](CONFIGS.md)

### Known Issues
- The provided oEmbed URL Processor configuration for Facebook and Instagram is not working at the moment as a new version of the endpoint was released by Facebook and now an access token needs to be passed in the request. A possible workaround is described in https://github.com/adobe/aem-core-wcm-components/issues/1225<|MERGE_RESOLUTION|>--- conflicted
+++ resolved
@@ -93,13 +93,7 @@
 
 Core Components | AEM as a Cloud Service | AEM 6.5       | Java SE | Maven
 ----------------|------------------------|---------------|---------|---------
-<<<<<<< HEAD
-[2.20.4](https://github.com/adobe/aem-core-wcm-components/releases/tag/core.wcm.components.reactor-2.20.4) | Continual | 6.5.13.0+ (*) | 8, 11 | 3.3.9+
-=======
 [2.20.6](https://github.com/adobe/aem-core-wcm-components/releases/tag/core.wcm.components.reactor-2.20.6) | Continual | 6.5.13.0+ (*) | 8, 11 | 3.3.9+
-
-(*) - Since version 2.11.0 `org.apache.sling.models.impl` version 1.4.12 or higher is required (due to [SLING-8781](https://issues.apache.org/jira/browse/SLING-8781)). This will be provided for AEM 6.4 and 6.5 in a future Service Pack. Until then, the Sling Models bundle is included in the `core.wcm.components.all` package.
->>>>>>> b1e36ae3
 
 For the requirements from previous Core Component releases, see [Historical System Requirements](VERSIONS.md).
 
