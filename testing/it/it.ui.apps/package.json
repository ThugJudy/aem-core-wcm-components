{
    "name": "com.adobe.cq.core.wcm.components.it.ui.apps",
<<<<<<< HEAD
    "version": "2.20.5-SNAPSHOT",
=======
    "version": "2.20.7-SNAPSHOT",
>>>>>>> b1e36ae3
    "description": "Adobe Experience Manager Core WCM Components IT Immutable Content",
    "license": "Apache-2.0",
    "private": false,
    "homepage": "https://github.com/adobe/aem-core-wcm-components",
    "repository": {
        "type": "git",
        "url": "https://github.com/adobe/aem-core-wcm-components"
    },
    "scripts": {
        "sync-pom-version": "sync-pom-version"
    },
    "devDependencies": {
        "sync-pom-version-to-package": "^1.6.1"
    }
}<|MERGE_RESOLUTION|>--- conflicted
+++ resolved
@@ -1,10 +1,6 @@
 {
     "name": "com.adobe.cq.core.wcm.components.it.ui.apps",
-<<<<<<< HEAD
-    "version": "2.20.5-SNAPSHOT",
-=======
     "version": "2.20.7-SNAPSHOT",
->>>>>>> b1e36ae3
     "description": "Adobe Experience Manager Core WCM Components IT Immutable Content",
     "license": "Apache-2.0",
     "private": false,
