--- conflicted
+++ resolved
@@ -23,11 +23,7 @@
     <parent>
         <groupId>com.adobe.cq</groupId>
         <artifactId>core.wcm.components.parent</artifactId>
-<<<<<<< HEAD
-        <version>2.20.3-SNAPSHOT</version>
-=======
         <version>2.20.5-SNAPSHOT</version>
->>>>>>> 50108874
         <relativePath>../../../parent/pom.xml</relativePath>
     </parent>
 
@@ -37,11 +33,7 @@
     <!-- ====================================================================== -->
     <groupId>com.adobe.cq</groupId>
     <artifactId>core.wcm.components.it.e2e-selenium</artifactId>
-<<<<<<< HEAD
-    <version>2.20.3-SNAPSHOT</version>
-=======
     <version>2.20.5-SNAPSHOT</version>
->>>>>>> 50108874
     <name>Adobe Experience Manager Core WCM Components Selenium Base Test Framework</name>
 
     <build>
