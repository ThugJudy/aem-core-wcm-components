<?xml version="1.0" encoding="UTF-8"?>
<!--~~~~~~~~~~~~~~~~~~~~~~~~~~~~~~~~~~~~~~~~~~~~~~~~~~~~~~~~~~~~~~~~~~~~~~~~~~~~
  ~ Copyright 2017 Adobe
  ~
  ~ Licensed under the Apache License, Version 2.0 (the "License");
  ~ you may not use this file except in compliance with the License.
  ~ You may obtain a copy of the License at
  ~
  ~     http://www.apache.org/licenses/LICENSE-2.0
  ~
  ~ Unless required by applicable law or agreed to in writing, software
  ~ distributed under the License is distributed on an "AS IS" BASIS,
  ~ WITHOUT WARRANTIES OR CONDITIONS OF ANY KIND, either express or implied.
  ~ See the License for the specific language governing permissions and
  ~ limitations under the License.
  ~~~~~~~~~~~~~~~~~~~~~~~~~~~~~~~~~~~~~~~~~~~~~~~~~~~~~~~~~~~~~~~~~~~~~~~~~~~-->
<project xmlns="http://maven.apache.org/POM/4.0.0" xmlns:xsi="http://www.w3.org/2001/XMLSchema-instance" xsi:schemaLocation="http://maven.apache.org/POM/4.0.0 http://maven.apache.org/xsd/maven-4.0.0.xsd">
    <modelVersion>4.0.0</modelVersion>

    <!-- ====================================================================== -->
    <!-- P A R E N T  P R O J E C T  D E S C R I P T I O N                      -->
    <!-- ====================================================================== -->
    <parent>
        <artifactId>core.wcm.components.parent</artifactId>
        <groupId>com.adobe.cq</groupId>
<<<<<<< HEAD
        <version>2.20.3-SNAPSHOT</version>
=======
        <version>2.20.5-SNAPSHOT</version>
>>>>>>> 50108874
        <relativePath>../parent/pom.xml</relativePath>
    </parent>

    <!-- ====================================================================== -->
    <!-- P R O J E C T  D E S C R I P T I O N                                   -->
    <!-- ====================================================================== -->
    <artifactId>core.wcm.components.all</artifactId>
<<<<<<< HEAD
    <version>2.20.3-SNAPSHOT</version>
=======
    <version>2.20.5-SNAPSHOT</version>
>>>>>>> 50108874
    <packaging>content-package</packaging>

    <name>Adobe Experience Manager Core WCM Components Full Package</name>

    <build>
        <plugins>
            <plugin>
                <groupId>org.apache.jackrabbit</groupId>
                <artifactId>filevault-package-maven-plugin</artifactId>
                <extensions>true</extensions>
                <inherited>false</inherited>
                <configuration>
                    <showImportPackageReport>false</showImportPackageReport>
                    <properties>
                        <cloudManagerTarget>none</cloudManagerTarget>
                    </properties>
                </configuration>
                <executions>
                    <execution>
                        <id>default-generate-metadata</id>
                        <configuration>
                            <embeddedTarget>/apps/core/wcm/install</embeddedTarget>
                            <embeddeds>
                                <embedded>
                                    <groupId>${project.groupId}</groupId>
                                    <artifactId>core.wcm.components.core</artifactId>
                                    <filter>true</filter>
                                    <isAllVersionsFilter>true</isAllVersionsFilter>
                                </embedded>
                                <embedded>
                                    <groupId>${project.groupId}</groupId>
                                    <artifactId>core.wcm.components.extensions.amp</artifactId>
                                    <filter>true</filter>
                                    <isAllVersionsFilter>true</isAllVersionsFilter>
                                </embedded>
                            </embeddeds>
                            <subPackages>
                                <subPackage>
                                    <groupId>${project.groupId}</groupId>
                                    <artifactId>core.wcm.components.content</artifactId>
                                    <classifier>~cloud</classifier>
                                    <filter>true</filter>
                                    <isAllVersionsFilter>true</isAllVersionsFilter>
                                </subPackage>
                                <subPackage>
                                    <groupId>${project.groupId}</groupId>
                                    <artifactId>core.wcm.components.config</artifactId>
                                    <filter>true</filter>
                                    <isAllVersionsFilter>true</isAllVersionsFilter>
                                </subPackage>
                                <subPackage>
                                    <groupId>${project.groupId}</groupId>
                                    <artifactId>core.wcm.components.extensions.amp.content</artifactId>
                                    <classifier>~cloud</classifier>
                                    <filter>true</filter>
                                    <isAllVersionsFilter>true</isAllVersionsFilter>
                                </subPackage>
                            </subPackages>
                            <packageType>container</packageType>
                        </configuration>
                    </execution>
                </executions>
            </plugin>
            <plugin>
                <groupId>com.day.jcr.vault</groupId>
                <artifactId>content-package-maven-plugin</artifactId>
            </plugin>
        </plugins>
    </build>

    <!-- ====================================================================== -->
    <!-- P R O F I L E S                                                        -->
    <!-- ====================================================================== -->
    <profiles>
        <profile>
            <id>autoInstallSinglePackage</id>
            <activation>
                <activeByDefault>false</activeByDefault>
            </activation>
            <build>
                <plugins>
                    <plugin>
                        <groupId>com.day.jcr.vault</groupId>
                        <artifactId>content-package-maven-plugin</artifactId>
                        <executions>
                            <execution>
                                <id>install-package</id>
                                <goals>
                                    <goal>install</goal>
                                </goals>
                                <configuration>
                                    <targetURL>http://${aem.host}:${aem.port}${aem.contextPath}/crx/packmgr/service.jsp</targetURL>
                                    <failOnError>true</failOnError>
                                    <packageFile>${contentPackageFile}</packageFile>
                                </configuration>
                            </execution>
                        </executions>
                    </plugin>
                </plugins>
            </build>
        </profile>
        <profile>
            <id>autoInstallSinglePackagePublish</id>
            <activation>
                <activeByDefault>false</activeByDefault>
            </activation>
            <build>
                <plugins>
                    <plugin>
                        <groupId>com.day.jcr.vault</groupId>
                        <artifactId>content-package-maven-plugin</artifactId>
                        <executions>
                            <execution>
                                <id>install-package-publish</id>
                                <goals>
                                    <goal>install</goal>
                                </goals>
                                <configuration>
                                    <targetURL>http://${aem.publish.host}:${aem.publish.port}${aem.contextPath}/crx/packmgr/service.jsp</targetURL>
                                    <failOnError>true</failOnError>
                                    <packageFile>${contentPackageFile}</packageFile>
                                </configuration>
                            </execution>
                        </executions>
                    </plugin>
                </plugins>
            </build>
        </profile>
        <profile>
            <id>cloud</id>
            <activation>
                <activeByDefault>false</activeByDefault>
            </activation>
            <properties>
                <contentPackageFile>${project.build.directory}/${project.build.finalName}-cloud.zip</contentPackageFile>
            </properties>
            <build>
                <plugins>
                    <plugin>
                        <groupId>org.apache.jackrabbit</groupId>
                        <artifactId>filevault-package-maven-plugin</artifactId>
                        <extensions>true</extensions>
                        <inherited>false</inherited>
                        <executions>
                            <execution>
                                <id>generate-metadata-cloud</id>
                                <goals>
                                    <goal>generate-metadata</goal>
                                </goals>
                                <configuration>
                                    <embeddedTarget>/libs/core/wcm/install</embeddedTarget>
                                    <embeddeds>
                                        <embedded>
                                            <groupId>${project.groupId}</groupId>
                                            <artifactId>core.wcm.components.core</artifactId>
                                            <filter>true</filter>
                                            <isAllVersionsFilter>true</isAllVersionsFilter>
                                        </embedded>
                                        <embedded>
                                            <groupId>${project.groupId}</groupId>
                                            <artifactId>core.wcm.components.extensions.amp</artifactId>
                                            <filter>true</filter>
                                            <isAllVersionsFilter>true</isAllVersionsFilter>
                                        </embedded>
                                    </embeddeds>
                                    <subPackages>
                                        <subPackage>
                                            <groupId>${project.groupId}</groupId>
                                            <artifactId>core.wcm.components.content</artifactId>
                                            <classifier>cloud</classifier>
                                            <filter>true</filter>
                                            <isAllVersionsFilter>true</isAllVersionsFilter>
                                        </subPackage>
                                        <subPackage>
                                            <groupId>${project.groupId}</groupId>
                                            <artifactId>core.wcm.components.config</artifactId>
                                            <filter>true</filter>
                                            <isAllVersionsFilter>true</isAllVersionsFilter>
                                        </subPackage>
                                        <subPackage>
                                            <groupId>${project.groupId}</groupId>
                                            <artifactId>core.wcm.components.extensions.amp.content</artifactId>
                                            <classifier>cloud</classifier>
                                            <filter>true</filter>
                                            <isAllVersionsFilter>true</isAllVersionsFilter>
                                        </subPackage>
                                    </subPackages>
                                    <packageType>container</packageType>
                                    <classifier>cloud</classifier>
                                </configuration>
                            </execution>
                            <execution>
                                <id>package-cloud</id>
                                <goals>
                                    <goal>package</goal>
                                </goals>
                                <configuration>
                                    <classifier>cloud</classifier>
                                </configuration>
                            </execution>
                        </executions>
                    </plugin>
                </plugins>
            </build>
            <dependencies>
                <dependency>
                    <groupId>${project.groupId}</groupId>
                    <artifactId>core.wcm.components.content</artifactId>
                    <version>${project.version}</version>
                    <classifier>cloud</classifier>
                    <type>zip</type>
                    <scope>provided</scope>
                </dependency>
                <dependency>
                    <groupId>${project.groupId}</groupId>
                    <artifactId>core.wcm.components.extensions.amp.content</artifactId>
                    <classifier>cloud</classifier>
                    <type>zip</type>
                    <version>${project.version}</version>
                    <scope>provided</scope>
                </dependency>
            </dependencies>
        </profile>
    </profiles>

    <!-- ====================================================================== -->
    <!-- D E P E N D E N C I E S                                                -->
    <!-- ====================================================================== -->
    <dependencies>
        <dependency>
            <groupId>${project.groupId}</groupId>
            <artifactId>core.wcm.components.core</artifactId>
            <version>${project.version}</version>
            <scope>provided</scope>
        </dependency>
        <dependency>
            <groupId>${project.groupId}</groupId>
            <artifactId>core.wcm.components.content</artifactId>
            <version>${project.version}</version>
            <type>zip</type>
            <scope>provided</scope>
        </dependency>
        <dependency>
            <groupId>${project.groupId}</groupId>
            <artifactId>core.wcm.components.config</artifactId>
            <type>zip</type>
            <version>${project.version}</version>
            <scope>provided</scope>
        </dependency>
        <dependency>
            <groupId>${project.groupId}</groupId>
            <artifactId>core.wcm.components.extensions.amp</artifactId>
            <version>${project.version}</version>
            <scope>provided</scope>
        </dependency>
        <dependency>
            <groupId>${project.groupId}</groupId>
            <artifactId>core.wcm.components.extensions.amp.content</artifactId>
            <type>zip</type>
            <version>${project.version}</version>
            <scope>provided</scope>
        </dependency>
    </dependencies>
</project><|MERGE_RESOLUTION|>--- conflicted
+++ resolved
@@ -23,11 +23,7 @@
     <parent>
         <artifactId>core.wcm.components.parent</artifactId>
         <groupId>com.adobe.cq</groupId>
-<<<<<<< HEAD
-        <version>2.20.3-SNAPSHOT</version>
-=======
         <version>2.20.5-SNAPSHOT</version>
->>>>>>> 50108874
         <relativePath>../parent/pom.xml</relativePath>
     </parent>
 
@@ -35,11 +31,7 @@
     <!-- P R O J E C T  D E S C R I P T I O N                                   -->
     <!-- ====================================================================== -->
     <artifactId>core.wcm.components.all</artifactId>
-<<<<<<< HEAD
-    <version>2.20.3-SNAPSHOT</version>
-=======
     <version>2.20.5-SNAPSHOT</version>
->>>>>>> 50108874
     <packaging>content-package</packaging>
 
     <name>Adobe Experience Manager Core WCM Components Full Package</name>
@@ -72,6 +64,12 @@
                                 <embedded>
                                     <groupId>${project.groupId}</groupId>
                                     <artifactId>core.wcm.components.extensions.amp</artifactId>
+                                    <filter>true</filter>
+                                    <isAllVersionsFilter>true</isAllVersionsFilter>
+                                </embedded>
+                                <embedded>
+                                    <groupId>org.apache.sling</groupId>
+                                    <artifactId>org.apache.sling.models.impl</artifactId>
                                     <filter>true</filter>
                                     <isAllVersionsFilter>true</isAllVersionsFilter>
                                 </embedded>
@@ -204,6 +202,12 @@
                                             <filter>true</filter>
                                             <isAllVersionsFilter>true</isAllVersionsFilter>
                                         </embedded>
+                                        <embedded>
+                                            <groupId>org.apache.sling</groupId>
+                                            <artifactId>org.apache.sling.models.impl</artifactId>
+                                            <filter>true</filter>
+                                            <isAllVersionsFilter>true</isAllVersionsFilter>
+                                        </embedded>
                                     </embeddeds>
                                     <subPackages>
                                         <subPackage>
@@ -302,5 +306,10 @@
             <version>${project.version}</version>
             <scope>provided</scope>
         </dependency>
+        <dependency>
+            <groupId>org.apache.sling</groupId>
+            <artifactId>org.apache.sling.models.impl</artifactId>
+            <version>1.4.12</version>
+        </dependency>
     </dependencies>
 </project>