<?xml version="1.0" encoding="UTF-8"?>
<!--~~~~~~~~~~~~~~~~~~~~~~~~~~~~~~~~~~~~~~~~~~~~~~~~~~~~~~~~~~~~~~~~~~~~~~~~~~~~
  ~ Copyright 2015 Adobe
  ~
  ~ Licensed under the Apache License, Version 2.0 (the "License");
  ~ you may not use this file except in compliance with the License.
  ~ You may obtain a copy of the License at
  ~
  ~     http://www.apache.org/licenses/LICENSE-2.0
  ~
  ~ Unless required by applicable law or agreed to in writing, software
  ~ distributed under the License is distributed on an "AS IS" BASIS,
  ~ WITHOUT WARRANTIES OR CONDITIONS OF ANY KIND, either express or implied.
  ~ See the License for the specific language governing permissions and
  ~ limitations under the License.
  ~~~~~~~~~~~~~~~~~~~~~~~~~~~~~~~~~~~~~~~~~~~~~~~~~~~~~~~~~~~~~~~~~~~~~~~~~~~-->
<project xmlns="http://maven.apache.org/POM/4.0.0" xmlns:xsi="http://www.w3.org/2001/XMLSchema-instance" xsi:schemaLocation="http://maven.apache.org/POM/4.0.0 http://maven.apache.org/maven-v4_0_0.xsd">
    <modelVersion>4.0.0</modelVersion>
    <groupId>com.adobe.cq</groupId>
    <artifactId>core.wcm.components.parent</artifactId>
    <packaging>pom</packaging>
<<<<<<< HEAD
    <version>2.12.1-SNAPSHOT</version>
=======
    <version>2.12.3-SNAPSHOT</version>
>>>>>>> fecda977

    <name>Adobe Experience Manager Core WCM Components Parent</name>
    <description>A set of standardized components for AEM 6.3+ that can be used to speed up development of websites.</description>
    <url>https://github.com/adobe/aem-core-wcm-components</url>
    <scm>
        <connection>scm:git:https://github.com/adobe/aem-core-wcm-components.git</connection>
        <developerConnection>scm:git:git@github.com:adobe/aem-core-wcm-components.git</developerConnection>
        <url>https://github.com/adobe/aem-core-wcm-components</url>
        <tag>HEAD</tag>
    </scm>
    <licenses>
        <license>
            <name>Apache License, Version 2.0</name>
            <url>https://www.apache.org/licenses/LICENSE-2.0.txt</url>
            <distribution>repo</distribution>
        </license>
    </licenses>
    <developers>
        <developer>
            <name>Adobe Reference Squad</name>
            <email>ref-squad@adobe.com</email>
        </developer>
    </developers>

    <properties>
        <project.build.sourceEncoding>UTF-8</project.build.sourceEncoding>
        <aem.host>localhost</aem.host>
        <aem.port>4502</aem.port>
        <aem.publish.host>localhost</aem.publish.host>
        <aem.publish.port>4503</aem.publish.port>
        <aem.contextPath />
        <sling.user>admin</sling.user>
        <sling.password>admin</sling.password>
        <vault.user>admin</vault.user>
        <vault.password>admin</vault.password>
        <slf4j.version>1.7.6</slf4j.version>
        <aem.java.version>8</aem.java.version>
        <jacoco.version>0.8.3</jacoco.version>
        <frontend-maven-plugin.version>1.6</frontend-maven-plugin.version>
        <node.version>v10.13.0</node.version>
        <npm.version>6.4.1</npm.version>
        <java.version>11</java.version>
        <mockitio.version>2.24.5</mockitio.version>
        <maven.compiler.source>${java.version}</maven.compiler.source>
        <maven.compiler.target>${java.version}</maven.compiler.target>
    </properties>

    <!-- ======================================================================= -->
    <!-- R E P O R T I N G                                                       -->
    <!-- ======================================================================= -->
    <reporting>
        <plugins>
            <plugin>
                <groupId>org.apache.maven.plugins</groupId>
                <artifactId>maven-javadoc-plugin</artifactId>
                <version>3.2.0</version>
                <configuration>
                    <stylesheet>java</stylesheet>
                    <encoding>${project.build.sourceEncoding}</encoding>
                    <source>${aem.java.version}</source>
                    <detectJavaApiLink>false</detectJavaApiLink>
                    <links>
                        <link>https://docs.oracle.com/javase/${aem.java.version}/docs/api/</link>
                        <link>https://docs.oracle.com/javaee/7/api/</link>
                        <link>https://docs.adobe.com/docs/en/spec/jsr170/javadocs/jcr-2.0/</link>
                        <link>https://sling.apache.org/apidocs/sling9/</link>
                        <link>https://helpx.adobe.com/experience-manager/6-5/sites/developing/using/reference-materials/javadoc/</link>
                        <link>https://jackrabbit.apache.org/api/2.12/</link>
                        <link>https://osgi.org/javadoc/r6/core/</link>
                        <link>https://osgi.org/javadoc/r6/annotation/</link>
                        <link>https://osgi.org/javadoc/r6/cmpn/</link>
                    </links>
                    <excludePackageNames>*.impl:*.internal:*.internal.*</excludePackageNames>
                </configuration>
            </plugin>
        </plugins>
    </reporting>


    <!-- ======================================================================= -->
    <!-- B U I L D                                                               -->
    <!-- ======================================================================= -->
    <build>
        <!-- allows shorthand "mvn" to run a normal "mvn clean install" build -->
        <defaultGoal>clean install</defaultGoal>

        <pluginManagement>
            <plugins>
                <plugin>
                    <artifactId>maven-install-plugin</artifactId>
                    <version>2.5.2</version>
                </plugin>
                <plugin>
                    <artifactId>maven-deploy-plugin</artifactId>
                    <version>2.8.2</version>
                </plugin>
                <plugin>
                    <artifactId>maven-clean-plugin</artifactId>
                    <version>3.1.0</version>
                </plugin>
                <plugin>
                    <groupId>org.apache.maven.plugins</groupId>
                    <artifactId>maven-resources-plugin</artifactId>
                    <configuration>
                        <encoding>${project.build.sourceEncoding}</encoding>
                    </configuration>
                    <version>2.7</version>
                </plugin>
                <plugin>
                    <groupId>org.apache.maven.plugins</groupId>
                    <artifactId>maven-compiler-plugin</artifactId>
                    <version>3.8.0</version>
                    <configuration>
                        <source>1.${aem.java.version}</source>
                        <target>1.${aem.java.version}</target>
                        <encoding>${project.build.sourceEncoding}</encoding>
                    </configuration>
                </plugin>
                <plugin>
                    <groupId>org.apache.maven.plugins</groupId>
                    <artifactId>maven-release-plugin</artifactId>
                    <version>2.5.1</version>
                    <dependencies>
                        <dependency>
                            <groupId>org.apache.maven.release</groupId>
                            <artifactId>maven-release-oddeven-policy</artifactId>
                            <version>2.5.1</version>
                        </dependency>
                        <dependency>
                            <groupId>org.apache.maven.scm</groupId>
                            <artifactId>maven-scm-provider-gitexe</artifactId>
                            <version>1.9.1</version>
                        </dependency>
                    </dependencies>
                    <configuration>
                        <scmCommentPrefix>@releng [maven-scm] :</scmCommentPrefix>
                        <preparationGoals>clean install</preparationGoals>
                        <goals>deploy</goals>
                        <releaseProfiles>release</releaseProfiles>
                        <projectVersionPolicyId>OddEvenVersionPolicy</projectVersionPolicyId>
                        <useReleaseProfile>false</useReleaseProfile>
                    </configuration>
                </plugin>
                <plugin>
                    <groupId>org.apache.maven.plugins</groupId>
                    <artifactId>maven-surefire-plugin</artifactId>
                    <version>2.22.2</version>
                    <configuration>
                        <argLine>-Xmx1024m</argLine>
                        <useSystemClassLoader>false</useSystemClassLoader>
                    </configuration>
                </plugin>
                <plugin>
                    <groupId>org.apache.maven.plugins</groupId>
                    <artifactId>maven-failsafe-plugin</artifactId>
                    <version>2.18.1</version>
                </plugin>
                <plugin>
                    <groupId>org.apache.sling</groupId>
                    <artifactId>maven-sling-plugin</artifactId>
                    <version>2.1.0</version>
                    <executions>
                        <execution>
                            <goals>
                                <goal>install</goal>
                            </goals>
                        </execution>
                    </executions>
                    <configuration>
                        <slingUrl>http://${aem.host}:${aem.port}${aem.contextPath}/system/console/bundles</slingUrl>
                        <failOnError>true</failOnError>
                    </configuration>
                </plugin>
                <plugin>
                    <groupId>org.apache.jackrabbit</groupId>
                    <artifactId>filevault-package-maven-plugin</artifactId>
                    <version>1.1.4</version>
                    <configuration>
                        <failOnMissingEmbed>true</failOnMissingEmbed>
                        <filterSource>${project.basedir}/src/content/META-INF/vault/filter.xml</filterSource>
                        <excludes>
                            <!-- exclude .vlt control files in the package -->
                            <exclude>**/.vlt</exclude>
                            <exclude>**/.vltignore</exclude>
                            <exclude>**/.gitignore</exclude>
                            <exclude>**/*.iml</exclude>
                            <exclude>**/.classpath</exclude>
                            <exclude>**/.project</exclude>
                            <exclude>**/.eslintrc</exclude>
                            <exclude>**/.editorconfig</exclude>
                            <exclude>**/.stylelintrc.yaml</exclude>
                            <exclude>**/.eslintignore</exclude>
                            <exclude>**/.settings</exclude>
                            <exclude>**/.DS_Store</exclude>
                            <exclude>**/target/**</exclude>
                            <exclude>**/node/**</exclude>
                            <exclude>**/node_modules/**</exclude>
                            <exclude>**/pom.xml</exclude>
                        </excludes>
                        <group>adobe/cq60</group>
                        <validatorsSettings>
                            <jackrabbit-filter>
                                <options>
                                    <validRoots>/,/libs,/libs/core/wcm,/apps,/apps/core/wcm,/etc,/var,/tmp,/content</validRoots>
                                </options>
                            </jackrabbit-filter>
                            <netcentric-aem-classification>
                                <defaultSeverity>WARN</defaultSeverity>
                                <options>
                                    <severitiesPerClassification>INTERNAL_DEPRECATED=WARN</severitiesPerClassification>
                                    <maps>tccl:biz/netcentric/filevault/validator/maps/aem-classification-map-deprecations/coral2deprecations.map,tccl:biz/netcentric/filevault/validator/maps/aem-classification-map-deprecations/graniteuideprecations.map,tccl:biz/netcentric/filevault/validator/maps/aem-classification-map-repo-annotations.map</maps>
                                </options>
                            </netcentric-aem-classification>
                        </validatorsSettings>
                    </configuration>
                        <dependencies>
                    <dependency>
                            <groupId>biz.netcentric.filevault.validator</groupId>
                            <artifactId>aem-classification-validator</artifactId>
                            <version>1.0.0</version>
                        </dependency>
                        <!-- the dependency containing the actual classification map -->
                        <dependency>
                            <groupId>biz.netcentric.filevault.validator.maps</groupId>
                            <artifactId>aem-classification-map-repo-annotations</artifactId>
                            <version>6.5.3.0</version>
                        </dependency>
                        <dependency>
                            <groupId>biz.netcentric.filevault.validator.maps</groupId>
                            <artifactId>aem-classification-map-deprecations</artifactId>
                            <version>6.5.0.0</version>
                        </dependency>
                        </dependencies>
                </plugin>
                <plugin>
                    <groupId>com.day.jcr.vault</groupId>
                    <artifactId>content-package-maven-plugin</artifactId>
                    <version>1.0.2</version>
                    <configuration>
                        <targetURL>http://${aem.host}:${aem.port}${aem.contextPath}/crx/packmgr/service.jsp</targetURL>
                        <failOnError>true</failOnError>
                        <verbose>true</verbose>
                        <userId>${vault.user}</userId>
                        <password>${vault.password}</password>
                        <maxUploadAttemps>3</maxUploadAttemps>
                    </configuration>
                </plugin>
                <plugin>
                    <groupId>org.apache.felix</groupId>
                    <artifactId>maven-bundle-plugin</artifactId>
                    <version>3.2.0</version>
                    <configuration>
                        <instructions>
                            <Bundle-RequiredExecutionEnvironment>JavaSE-1.${aem.java.version}</Bundle-RequiredExecutionEnvironment>
                        </instructions>
                    </configuration>
                    <executions>
                        <execution>
                            <id>baseline</id>
                            <goals>
                                <goal>baseline</goal>
                            </goals>
                        </execution>
                    </executions>
                </plugin>
                <plugin>
                    <groupId>org.apache.maven.plugins</groupId>
                    <artifactId>maven-enforcer-plugin</artifactId>
                    <version>3.0.0-M3</version>
                    <executions>
                        <execution>
                            <id>enforce-maven</id>
                            <goals>
                                <goal>enforce</goal>
                            </goals>
                            <configuration>
                                <rules>
                                    <requireMavenVersion>
                                        <version>[3.3.1,)</version>
                                    </requireMavenVersion>
                                    <requireJavaVersion>
                                        <message>Project must be compiled with Java ${aem.java.version} or higher</message>
                                        <version>1.${aem.java.version}</version>
                                    </requireJavaVersion>
                                </rules>
                            </configuration>
                        </execution>
                    </executions>
                </plugin>
                <plugin>
                    <groupId>org.codehaus.mojo</groupId>
                    <artifactId>build-helper-maven-plugin</artifactId>
                    <version>1.9.1</version>
                </plugin>
                <plugin>
                    <groupId>org.apache.maven.plugins</groupId>
                    <artifactId>maven-javadoc-plugin</artifactId>
                    <version>3.2.0</version>
                    <configuration>
                        <stylesheet>java</stylesheet>
                        <encoding>${project.build.sourceEncoding}</encoding>
                        <source>${aem.java.version}</source>
                        <detectJavaApiLink>false</detectJavaApiLink>
                        <links>
                            <link>https://docs.oracle.com/javase/${aem.java.version}/docs/api/</link>
                            <link>https://docs.oracle.com/javaee/7/api/</link>
                            <link>https://docs.adobe.com/docs/en/spec/jsr170/javadocs/jcr-2.0/</link>
                            <link>https://sling.apache.org/apidocs/sling9/</link>
                            <link>https://helpx.adobe.com/experience-manager/6-5/sites/developing/using/reference-materials/javadoc/</link>
                            <link>https://jackrabbit.apache.org/api/2.12/</link>
                            <link>https://osgi.org/javadoc/r6/core/</link>
                            <link>https://osgi.org/javadoc/r6/annotation/</link>
                            <link>https://osgi.org/javadoc/r6/cmpn/</link>
                        </links>
                        <excludePackageNames>*.impl:*.internal:*.internal.*</excludePackageNames>
                    </configuration>
                </plugin>
                <plugin>
                    <groupId>org.apache.maven.plugins</groupId>
                    <artifactId>maven-source-plugin</artifactId>
                    <version>3.0.1</version>
                </plugin>
                <plugin>
                    <groupId>org.apache.rat</groupId>
                    <artifactId>apache-rat-plugin</artifactId>
                    <version>0.12</version>
                    <configuration>
                        <excludes combine.children="append">
                            <!--  Used by maven-remote-resources-plugin -->
                            <exclude>**/src/main/appended-resources/META-INF/*</exclude>
                            <!--  Generated by maven-remote-resources-plugin -->
                            <exclude>velocity.log</exclude>
                            <!-- don't check anything in target -->
                            <exclude>**/target/*</exclude>
                            <!-- README files in markdown format -->
                            <exclude>**/README.md</exclude>
                            <exclude>CODE_OF_CONDUCT.md</exclude>
                            <exclude>CONTRIBUTING.md</exclude>
                            <exclude>VERSIONS.md</exclude>
                            <exclude>AMP.md</exclude>
                            <!-- Ignore files generated by IDE plugins e.g. maven-eclipse-plugin -->
                            <exclude>maven-eclipse.xml</exclude>
                            <!-- Ignore VLT .content.xml files + dialog configurations -->
                            <exclude>**/jcr_root/**/*.xml</exclude>
                            <!-- Ignore auto-generated VLT file -->
                            <exclude>**/META-INF/vault/settings.xml</exclude>
                            <!-- Ignore .vltignore files -->
                            <exclude>**/.vltignore</exclude>
                            <!-- Ignore .vlt files -->
                            <exclude>**/.vlt</exclude>
                            <!-- Ignore .svg files -->
                            <exclude>**/*.svg</exclude>
                            <!-- Exclude all JSON files -->
                            <exclude>**/*.json</exclude>
                            <!-- Generated for release source archives -->
                            <exclude>DEPENDENCIES</exclude>
                            <!-- .rej files from svn/patch -->
                            <exclude>**/*.rej</exclude>
                            <!-- Jenkins build pipeline configuration file -->
                            <exclude>Jenkinsfile</exclude>
                            <exclude>jenkinsfiles/**/*</exclude>
                            <!-- Ignore IDEA files -->
                            <exclude>**/*.iml</exclude>
                            <!-- Ignore lint-files -->
                            <exclude>**/*.eslintrc</exclude>
                            <exclude>**/*.editorconfig</exclude>
                            <exclude>**/*.stylelintrc.yaml</exclude>
                            <exclude>**/*.eslintignore</exclude>
                            <!-- Ignore Node and npm -->
                            <exclude>**/node/**</exclude>
                            <exclude>**/node_modules/**</exclude>
                            <!-- Ignore github templates -->
                            <exclude>**/.github/**</exclude>
                            <!-- Ignore mockito extensions config -->
                            <exclude>**/test/resources/mockito-extensions/*</exclude>
                        </excludes>
                    </configuration>
                    <executions>
                        <execution>
                            <phase>verify</phase>
                            <goals>
                                <goal>check</goal>
                            </goals>
                        </execution>
                    </executions>
                </plugin>
                <plugin>
                    <groupId>org.apache.sling</groupId>
                    <artifactId>htl-maven-plugin</artifactId>
                    <version>1.3.4-1.4.0</version>
                    <configuration>
                        <failOnWarnings>true</failOnWarnings>
                    </configuration>
                </plugin>
                <plugin>
                    <groupId>org.jacoco</groupId>
                    <artifactId>jacoco-maven-plugin</artifactId>
                    <version>${jacoco.version}</version>
                </plugin>
                <plugin>
                    <groupId>com.github.spotbugs</groupId>
                    <artifactId>spotbugs-maven-plugin</artifactId>
                    <version>4.0.4</version>
                    <configuration>
                        <effort>Max</effort>
                        <xmlOutput>true</xmlOutput>
                        <excludeFilterFile>src/test/resources/findbugs-exclude.xml</excludeFilterFile>
                    </configuration>
                    <executions>
                        <execution>
                            <id>find-bugs</id>
                            <phase>process-classes</phase>
                            <goals>
                                <goal>check</goal>
                            </goals>
                        </execution>
                    </executions>
                </plugin>
                <plugin>
                    <groupId>com.github.eirslett</groupId>
                    <artifactId>frontend-maven-plugin</artifactId>
                    <version>${frontend-maven-plugin.version}</version>
                </plugin>
                <plugin>
                    <groupId>org.codehaus.mojo</groupId>
                    <artifactId>xml-maven-plugin</artifactId>
                    <executions>
                        <execution>
                            <goals>
                                <goal>validate</goal>
                            </goals>
                        </execution>
                    </executions>
                    <configuration>
                        <validationSets>
                            <validationSet>
                                <dir>.</dir>
                                <includes>
                                    <include>**/*.xml</include>
                                </includes>
                                <excludes>
                                    <exclude>**/node/**</exclude>
                                    <exclude>**/node_modules/**</exclude>
                                    <exclude>**/target/**</exclude>
                                </excludes>
                            </validationSet>
                        </validationSets>
                    </configuration>
                </plugin>
            </plugins>
        </pluginManagement>

        <plugins>
            <plugin>
                <groupId>org.apache.maven.plugins</groupId>
                <artifactId>maven-enforcer-plugin</artifactId>
            </plugin>
            <plugin>
                <groupId>org.apache.maven.plugins</groupId>
                <artifactId>maven-release-plugin</artifactId>
            </plugin>
            <plugin>
                <groupId>org.apache.maven.plugins</groupId>
                <artifactId>maven-resources-plugin</artifactId>
            </plugin>
            <plugin>
                <groupId>org.apache.rat</groupId>
                <artifactId>apache-rat-plugin</artifactId>
            </plugin>
        </plugins>

    </build>

    <profiles>
        <!-- ====================================================== -->
        <!-- A D O B E   P U B L I C   P R O F I L E                -->
        <!-- ====================================================== -->
        <profile>
            <id>adobe-public</id>

            <activation>
                <activeByDefault>true</activeByDefault>
            </activation>

            <repositories>
                <repository>
                    <id>adobe-public-releases</id>
                    <name>Adobe Public Repository</name>
                    <url>https://repo.adobe.com/nexus/content/groups/public/</url>
                    <layout>default</layout>
                </repository>
            </repositories>

            <pluginRepositories>
                <pluginRepository>
                    <id>adobe-public-releases</id>
                    <name>Adobe Public Repository</name>
                    <url>https://repo.adobe.com/nexus/content/groups/public/</url>
                    <layout>default</layout>
                </pluginRepository>
            </pluginRepositories>
        </profile>

        <profile>
            <!-- This is the release profile. -->
            <id>release</id>
            <activation>
                <activeByDefault>false</activeByDefault>
            </activation>
            <build>
                <plugins>
                    <plugin>
                        <groupId>org.apache.maven.plugins</groupId>
                        <artifactId>maven-javadoc-plugin</artifactId>
                        <executions>
                            <execution>
                                <id>attach-javadocs</id>
                                <goals>
                                    <goal>jar</goal>
                                </goals>
                            </execution>
                        </executions>
                    </plugin>
                    <plugin>
                        <groupId>org.apache.maven.plugins</groupId>
                        <artifactId>maven-source-plugin</artifactId>
                        <executions>
                            <execution>
                                <id>attach-sources</id>
                                <goals>
                                    <goal>jar-no-fork</goal>
                                </goals>
                            </execution>
                        </executions>
                    </plugin>
                    <plugin>
                        <groupId>org.apache.maven.plugins</groupId>
                        <artifactId>maven-gpg-plugin</artifactId>
                        <version>1.6</version>
                        <executions>
                            <execution>
                                <id>sign-artifacts</id>
                                <phase>verify</phase>
                                <goals>
                                    <goal>sign</goal>
                                </goals>
                                <configuration>
                                    <gpgArguments>
                                        <arg>--pinentry-mode</arg>
                                        <arg>loopback</arg>
                                    </gpgArguments>
                                </configuration>
                            </execution>
                        </executions>
                    </plugin>
                    <plugin>
                        <groupId>org.sonatype.plugins</groupId>
                        <artifactId>nexus-staging-maven-plugin</artifactId>
                        <version>1.6.7</version>
                        <extensions>true</extensions>
                        <configuration>
                            <serverId>ossrh</serverId>
                            <nexusUrl>https://oss.sonatype.org/</nexusUrl>
                            <autoReleaseAfterClose>true</autoReleaseAfterClose>
                        </configuration>
                    </plugin>
                </plugins>
            </build>
        </profile>
    </profiles>


    <!-- ====================================================================== -->
    <!-- D E P E N D E N C I E S                                                -->
    <!-- ====================================================================== -->
    <dependencyManagement>
        <dependencies>
            <!-- OSGi annotations for DS and metatype -->
            <dependency>
                <groupId>org.osgi</groupId>
                <artifactId>osgi.annotation</artifactId>
                <version>6.0.1</version>
                <scope>provided</scope>
            </dependency>
            <dependency>
                <groupId>org.osgi</groupId>
                <artifactId>osgi.core</artifactId>
                <version>6.0.0</version>
                <scope>provided</scope>
            </dependency>
            <dependency>
                <groupId>org.osgi</groupId>
                <artifactId>osgi.cmpn</artifactId>
                <version>6.0.0</version>
                <scope>provided</scope>
            </dependency>
            <!-- Logging Dependencies -->
            <dependency>
                <groupId>org.slf4j</groupId>
                <artifactId>slf4j-api</artifactId>
                <version>${slf4j.version}</version>
                <scope>provided</scope>
            </dependency>
            <!-- Apache Sling Dependencies -->
            <dependency>
                <groupId>org.apache.sling</groupId>
                <artifactId>org.apache.sling.commons.osgi</artifactId>
                <version>2.4.0</version>
                <scope>provided</scope>
            </dependency>
            <dependency>
                <groupId>org.apache.sling</groupId>
                <artifactId>org.apache.sling.commons.johnzon</artifactId>
                <version>1.0.0</version>
                <scope>provided</scope>
            </dependency>

            <!-- javax.inject 1 -->
            <dependency>
                <artifactId>geronimo-atinject_1.0_spec</artifactId>
                <version>1.0</version>
                <groupId>org.apache.geronimo.specs</groupId>
                <scope>provided</scope>
            </dependency>

            <dependency>
                <groupId>javax.annotation</groupId>
                <artifactId>javax.annotation-api</artifactId>
                <version>1.3.2</version>
                <scope>provided</scope>
            </dependency>

            <!-- Jackson -->
            <dependency>
                <groupId>com.fasterxml.jackson.core</groupId>
                <artifactId>jackson-annotations</artifactId>
                <version>2.9.5</version>
                <scope>provided</scope>
            </dependency>
            <dependency>
                <groupId>com.fasterxml.jackson.core</groupId>
                <artifactId>jackson-databind</artifactId>
                <version>2.9.5</version>
                <scope>provided</scope>
            </dependency>
            <dependency>
                <groupId>com.fasterxml.jackson.core</groupId>
                <artifactId>jackson-core</artifactId>
                <version>2.9.5</version>
                <scope>provided</scope>
            </dependency>
            <dependency>
                <groupId>javax.xml.bind</groupId>
                <artifactId>jaxb-api</artifactId>
                <version>2.1</version>
                <scope>provided</scope>
            </dependency>

            <!-- Content fragment API -->
            <dependency>
                <groupId>com.adobe.cq.dam</groupId>
                <artifactId>cq-dam-cfm-api</artifactId>
                <version>1.1.5-NPR-19008-R002</version>
                <scope>provided</scope>
            </dependency>

            <!-- Servlet API -->
            <dependency>
                <groupId>javax.servlet</groupId>
                <artifactId>javax.servlet-api</artifactId>
                <version>3.1.0</version>
                <scope>provided</scope>
            </dependency>
            <dependency>
                <groupId>javax.servlet.jsp</groupId>
                <artifactId>jsp-api</artifactId>
                <version>2.1</version>
                <scope>provided</scope>
            </dependency>
            <!-- JCR -->
            <dependency>
                <groupId>javax.jcr</groupId>
                <artifactId>jcr</artifactId>
                <version>2.0</version>
                <scope>provided</scope>
            </dependency>
            <dependency>
                <groupId>org.apache.jackrabbit</groupId>
                <artifactId>jackrabbit-jcr-commons</artifactId>
                <version>2.12.1</version>
                <scope>provided</scope>
            </dependency>

            <!-- Commons -->
            <dependency>
                <groupId>org.apache.commons</groupId>
                <artifactId>commons-lang3</artifactId>
                <version>3.5</version>
                <scope>provided</scope>
            </dependency>
            <dependency>
                <groupId>commons-codec</groupId>
                <artifactId>commons-codec</artifactId>
                <version>1.10</version>
                <scope>provided</scope>
            </dependency>
            <dependency>
                <groupId>commons-io</groupId>
                <artifactId>commons-io</artifactId>
                <version>2.5</version>
                <scope>provided</scope>
            </dependency>

            <dependency>
                <groupId>commons-collections</groupId>
                <artifactId>commons-collections</artifactId>
                <version>3.2.2</version>
                <scope>provided</scope>
            </dependency>

            <dependency>
                <groupId>org.jetbrains</groupId>
                <artifactId>annotations</artifactId>
                <version>17.0.0</version>
                <scope>provided</scope>
            </dependency>

            <dependency>
                <groupId>org.apache.httpcomponents</groupId>
                <artifactId>httpclient-osgi</artifactId>
                <version>4.5.4</version>
                <scope>provided</scope>
            </dependency>

            <!--
                AEM APIs; make sure to not move this bundle upper in the list so that newer APIs available in AEM but not in the Uber
                Jar can be used as dependencies.
             -->
            <dependency>
                <groupId>com.adobe.aem</groupId>
                <artifactId>uber-jar</artifactId>
                <version>6.4.0</version>
                <classifier>apis</classifier>
                <scope>provided</scope>
            </dependency>

            <!-- Testing -->
            <dependency>
                <groupId>org.junit</groupId>
                <artifactId>junit-bom</artifactId>
                <version>5.3.2</version>
                <type>pom</type>
                <scope>import</scope>
            </dependency>
            <dependency>
                <groupId>junit</groupId>
                <artifactId>junit</artifactId>
                <version>4.13.1</version>
                <scope>test</scope>
            </dependency>
            <dependency>
                <groupId>org.slf4j</groupId>
                <artifactId>slf4j-simple</artifactId>
                <version>${slf4j.version}</version>
                <scope>test</scope>
            </dependency>
            <dependency>
                <groupId>org.mockito</groupId>
                <artifactId>mockito-core</artifactId>
                <version>${mockitio.version}</version>
                <scope>test</scope>
            </dependency>
            <dependency>
                <groupId>org.mockito</groupId>
                <artifactId>mockito-junit-jupiter</artifactId>
                <version>${mockitio.version}</version>
                <scope>test</scope>
            </dependency>
            <dependency>
                <groupId>org.powermock</groupId>
                <artifactId>powermock-api-mockito2</artifactId>
                <version>2.0.0</version>
                <scope>test</scope>
            </dependency>
            <dependency>
                <groupId>org.powermock</groupId>
                <artifactId>powermock-module-junit4</artifactId>
                <version>1.6.4</version>
                <scope>test</scope>
            </dependency>
            <dependency>
                <groupId>org.powermock</groupId>
                <artifactId>powermock-core</artifactId>
                <version>1.6.4</version>
                <scope>test</scope>
            </dependency>
            <dependency>
                <groupId>org.hamcrest</groupId>
                <artifactId>hamcrest-all</artifactId>
                <version>1.3</version>
                <scope>test</scope>
            </dependency>
            <dependency>
                <groupId>org.javassist</groupId>
                <artifactId>javassist</artifactId>
                <version>3.23.1-GA</version>
                <scope>test</scope>
            </dependency>
            <dependency>
                <groupId>uk.org.lidalia</groupId>
                <artifactId>slf4j-test</artifactId>
                <version>1.2.0</version>
                <scope>test</scope>
            </dependency>
            <dependency>
                <groupId>io.wcm</groupId>
                <artifactId>io.wcm.testing.aem-mock.junit5</artifactId>
                <version>3.1.0</version>
                <scope>test</scope>
            </dependency>
            <dependency>
                <groupId>io.wcm</groupId>
                <artifactId>io.wcm.testing.aem-mock.junit4</artifactId>
                <version>3.1.0</version>
                <scope>test</scope>
            </dependency>
            <dependency>
                <groupId>org.apache.sling</groupId>
                <artifactId>org.apache.sling.testing.sling-mock.junit4</artifactId>
                <version>2.3.4</version>
                <scope>test</scope>
            </dependency>
            <dependency>
                <groupId>org.apache.sling</groupId>
                <artifactId>org.apache.sling.servlet-helpers</artifactId>
                <version>1.1.8</version>
                <scope>test</scope>
            </dependency>
            <dependency>
                <groupId>org.apache.sling</groupId>
                <artifactId>org.apache.sling.i18n</artifactId>
                <version>2.4.4</version>
                <scope>test</scope>
            </dependency>
        </dependencies>
    </dependencyManagement>

    <!--
      Deploy to the Maven Repositories using WebDAV URLs. This enables abstracting
      the real location of the repositories and better access control. Finally
      it mirrors read and write operations through the same mechanism.
      NOTE: To use these dav: URLs, the WebDAV extension to Maven Wagon must
      be declared in the build section above.
    -->
    <distributionManagement>
        <repository>
            <id>${releaseRepository-Id}</id>
            <url>${releaseRepository-URL}</url>
        </repository>
        <snapshotRepository>
            <id>${snapshotRepository-Id}</id>
            <url>${snapshotRepository-URL}</url>
            <uniqueVersion>false</uniqueVersion>
        </snapshotRepository>
    </distributionManagement>

</project><|MERGE_RESOLUTION|>--- conflicted
+++ resolved
@@ -19,11 +19,7 @@
     <groupId>com.adobe.cq</groupId>
     <artifactId>core.wcm.components.parent</artifactId>
     <packaging>pom</packaging>
-<<<<<<< HEAD
-    <version>2.12.1-SNAPSHOT</version>
-=======
     <version>2.12.3-SNAPSHOT</version>
->>>>>>> fecda977
 
     <name>Adobe Experience Manager Core WCM Components Parent</name>
     <description>A set of standardized components for AEM 6.3+ that can be used to speed up development of websites.</description>
