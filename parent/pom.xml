--- conflicted
+++ resolved
@@ -19,11 +19,7 @@
     <groupId>com.adobe.cq</groupId>
     <artifactId>core.wcm.components.parent</artifactId>
     <packaging>pom</packaging>
-<<<<<<< HEAD
-    <version>2.17.13-SNAPSHOT</version>
-=======
     <version>2.17.15-SNAPSHOT</version>
->>>>>>> 26d97b84
 
     <name>Adobe Experience Manager Core WCM Components Parent</name>
     <description>A set of standardized components for AEM 6.3+ that can be used to speed up development of websites.</description>
@@ -62,9 +58,9 @@
         <slf4j.version>1.7.6</slf4j.version>
         <aem.java.version>8</aem.java.version>
         <jacoco.version>0.8.3</jacoco.version>
-        <frontend-maven-plugin.version>1.12.0</frontend-maven-plugin.version>
-        <node.version>v16.13.0</node.version>
-        <npm.version>8.1.1</npm.version>
+        <frontend-maven-plugin.version>1.11.3</frontend-maven-plugin.version>
+        <node.version>v16.13.1</node.version>
+        <npm.version>8.3.0</npm.version>
         <java.version>11</java.version>
         <mockitio.version>2.24.5</mockitio.version>
         <maven.compiler.source>${java.version}</maven.compiler.source>
@@ -706,19 +702,19 @@
             <dependency>
                 <groupId>com.fasterxml.jackson.core</groupId>
                 <artifactId>jackson-annotations</artifactId>
-                <version>2.10.3</version>
+                <version>2.9.5</version>
                 <scope>provided</scope>
             </dependency>
             <dependency>
                 <groupId>com.fasterxml.jackson.core</groupId>
                 <artifactId>jackson-databind</artifactId>
-                <version>2.10.3</version>
+                <version>2.9.5</version>
                 <scope>provided</scope>
             </dependency>
             <dependency>
                 <groupId>com.fasterxml.jackson.core</groupId>
                 <artifactId>jackson-core</artifactId>
-                <version>2.10.3</version>
+                <version>2.9.5</version>
                 <scope>provided</scope>
             </dependency>
             <dependency>
