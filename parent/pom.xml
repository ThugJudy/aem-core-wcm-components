<?xml version="1.0" encoding="UTF-8"?>
<!--~~~~~~~~~~~~~~~~~~~~~~~~~~~~~~~~~~~~~~~~~~~~~~~~~~~~~~~~~~~~~~~~~~~~~~~~~~~~
  ~ Copyright 2015 Adobe
  ~
  ~ Licensed under the Apache License, Version 2.0 (the "License");
  ~ you may not use this file except in compliance with the License.
  ~ You may obtain a copy of the License at
  ~
  ~     http://www.apache.org/licenses/LICENSE-2.0
  ~
  ~ Unless required by applicable law or agreed to in writing, software
  ~ distributed under the License is distributed on an "AS IS" BASIS,
  ~ WITHOUT WARRANTIES OR CONDITIONS OF ANY KIND, either express or implied.
  ~ See the License for the specific language governing permissions and
  ~ limitations under the License.
  ~~~~~~~~~~~~~~~~~~~~~~~~~~~~~~~~~~~~~~~~~~~~~~~~~~~~~~~~~~~~~~~~~~~~~~~~~~~-->
<project xmlns="http://maven.apache.org/POM/4.0.0" xmlns:xsi="http://www.w3.org/2001/XMLSchema-instance" xsi:schemaLocation="http://maven.apache.org/POM/4.0.0 http://maven.apache.org/maven-v4_0_0.xsd">
    <modelVersion>4.0.0</modelVersion>
    <groupId>com.adobe.cq</groupId>
    <artifactId>core.wcm.components.parent</artifactId>
    <packaging>pom</packaging>
<<<<<<< HEAD
    <version>2.20.3-SNAPSHOT</version>
=======
    <version>2.20.5-SNAPSHOT</version>
>>>>>>> 50108874

    <name>Adobe Experience Manager Core WCM Components Parent</name>
    <description>A set of standardized components for AEM 6.3+ that can be used to speed up development of websites.</description>
    <url>https://github.com/adobe/aem-core-wcm-components</url>
    <scm>
        <connection>scm:git:https://github.com/adobe/aem-core-wcm-components.git</connection>
        <developerConnection>scm:git:git@github.com:adobe/aem-core-wcm-components.git</developerConnection>
        <url>https://github.com/adobe/aem-core-wcm-components</url>
        <tag>HEAD</tag>
    </scm>
    <licenses>
        <license>
            <name>Apache License, Version 2.0</name>
            <url>https://www.apache.org/licenses/LICENSE-2.0.txt</url>
            <distribution>repo</distribution>
        </license>
    </licenses>
    <developers>
        <developer>
            <name>Adobe Reference Squad</name>
            <email>ref-squad@adobe.com</email>
        </developer>
    </developers>

    <properties>
        <project.build.sourceEncoding>UTF-8</project.build.sourceEncoding>
        <aem.host>localhost</aem.host>
        <aem.port>4502</aem.port>
        <aem.publish.host>localhost</aem.publish.host>
        <aem.publish.port>4503</aem.publish.port>
        <aem.contextPath />
        <sling.user>admin</sling.user>
        <sling.password>admin</sling.password>
        <vault.user>admin</vault.user>
        <vault.password>admin</vault.password>
        <slf4j.version>1.7.6</slf4j.version>
        <aem.java.version>8</aem.java.version>
        <jacoco.version>0.8.7</jacoco.version>
        <frontend-maven-plugin.version>1.11.3</frontend-maven-plugin.version>
        <node.version>v16.13.1</node.version>
        <npm.version>8.3.0</npm.version>
        <java.version>11</java.version>
        <mockitio.version>2.24.5</mockitio.version>
        <maven.compiler.source>${aem.java.version}</maven.compiler.source>
        <maven.compiler.target>${aem.java.version}</maven.compiler.target>
    </properties>

    <!-- ======================================================================= -->
    <!-- R E P O R T I N G                                                       -->
    <!-- ======================================================================= -->
    <reporting>
        <plugins>
            <plugin>
                <groupId>org.apache.maven.plugins</groupId>
                <artifactId>maven-javadoc-plugin</artifactId>
                <version>3.2.1</version>
                <configuration>
                    <stylesheet>java</stylesheet>
                    <encoding>${project.build.sourceEncoding}</encoding>
                    <source>${aem.java.version}</source>
                    <detectJavaApiLink>false</detectJavaApiLink>
                    <links>
                        <link>https://docs.oracle.com/javase/${aem.java.version}/docs/api/</link>
                        <link>https://docs.oracle.com/javaee/7/api/</link>
                        <link>https://docs.adobe.com/docs/en/spec/jsr170/javadocs/jcr-2.0/</link>
                        <link>https://sling.apache.org/apidocs/sling9/</link>
                        <link>https://helpx.adobe.com/experience-manager/6-5/sites/developing/using/reference-materials/javadoc/</link>
                        <link>https://jackrabbit.apache.org/api/2.12/</link>
                        <link>https://osgi.org/javadoc/r6/core/</link>
                        <link>https://osgi.org/javadoc/r6/annotation/</link>
                        <link>https://osgi.org/javadoc/r6/cmpn/</link>
                    </links>
                    <excludePackageNames>*.impl:*.internal:*.internal.*</excludePackageNames>
                </configuration>
            </plugin>
        </plugins>
    </reporting>


    <!-- ======================================================================= -->
    <!-- B U I L D                                                               -->
    <!-- ======================================================================= -->
    <build>
        <!-- allows shorthand "mvn" to run a normal "mvn clean install" build -->
        <defaultGoal>clean install</defaultGoal>

        <pluginManagement>
            <plugins>
                <plugin>
                    <artifactId>maven-install-plugin</artifactId>
                    <version>3.0.0-M1</version>
                </plugin>
                <plugin>
                    <artifactId>maven-deploy-plugin</artifactId>
                    <version>3.0.0-M2</version>
                </plugin>
                <plugin>
                    <artifactId>maven-clean-plugin</artifactId>
                    <version>3.1.0</version>
                </plugin>
                <plugin>
                    <groupId>org.apache.maven.plugins</groupId>
                    <artifactId>maven-resources-plugin</artifactId>
                    <version>3.2.0</version>
                    <configuration>
                        <encoding>${project.build.sourceEncoding}</encoding>
                    </configuration>
                </plugin>
                <plugin>
                    <groupId>org.apache.maven.plugins</groupId>
                    <artifactId>maven-compiler-plugin</artifactId>
                    <version>3.9.0</version>
                </plugin>
                <plugin>
                    <groupId>org.apache.maven.plugins</groupId>
                    <artifactId>maven-scm-plugin</artifactId>
                    <version>1.12.2</version>
                    <configuration>
                        <message>@releng [maven-scm] : Updating NPM versions</message>
                        <includes>**/content/package.json,**/ui-js/package.json,**/content/package-lock.json,**/ui-js/package-lock.json</includes>
                    </configuration>
                </plugin>
                <plugin>
                    <groupId>org.apache.maven.plugins</groupId>
                    <artifactId>maven-release-plugin</artifactId>
                    <version>3.0.0-M5</version>
                    <dependencies>
                        <dependency>
                            <groupId>org.apache.maven.release</groupId>
                            <artifactId>maven-release-oddeven-policy</artifactId>
                            <version>3.0.0-M5</version>
                        </dependency>
                        <dependency>
                            <groupId>org.apache.maven.scm</groupId>
                            <artifactId>maven-scm-provider-gitexe</artifactId>
                            <version>1.12.2</version>
                        </dependency>
                    </dependencies>
                    <configuration>
                        <scmCommentPrefix>@releng [maven-scm] :</scmCommentPrefix>
                        <!-- Commit package.json and package-lock.json before updating the POMs with the release version -->
                        <preparationGoals>clean install scm:checkin</preparationGoals>
                        <!-- Build (no need to rerun tests) and commit package.json and package-lock.json again before updating
                        the POMs with next snapshot version -->
                        <completionGoals>clean install -DskipTests scm:checkin</completionGoals>
                        <goals>deploy</goals>
                        <releaseProfiles>release</releaseProfiles>
                        <projectVersionPolicyId>OddEvenVersionPolicy</projectVersionPolicyId>
                        <useReleaseProfile>false</useReleaseProfile>
                    </configuration>
                </plugin>
                <plugin>
                    <groupId>org.apache.maven.plugins</groupId>
                    <artifactId>maven-surefire-plugin</artifactId>
                    <version>3.0.0-M5</version>
                    <configuration>
                        <argLine>-Xmx1024m</argLine>
                        <useSystemClassLoader>false</useSystemClassLoader>
                    </configuration>
                </plugin>
                <plugin>
                    <groupId>org.apache.maven.plugins</groupId>
                    <artifactId>maven-failsafe-plugin</artifactId>
                    <version>3.0.0-M5</version>
                </plugin>
                <plugin>
                    <groupId>org.apache.sling</groupId>
                    <artifactId>sling-maven-plugin</artifactId>
                    <version>2.4.2</version>
                    <executions>
                        <execution>
                            <id>install-bundle</id>
                            <goals>
                                <goal>install</goal>
                            </goals>
                        </execution>
                    </executions>
                    <configuration>
                        <slingUrl>http://${aem.host}:${aem.port}${aem.contextPath}/system/console/bundles</slingUrl>
                        <failOnError>true</failOnError>
                    </configuration>
                </plugin>
                <plugin>
                    <groupId>org.apache.jackrabbit</groupId>
                    <artifactId>filevault-package-maven-plugin</artifactId>
                    <version>1.3.0</version>
                    <configuration>
                        <failOnMissingEmbed>true</failOnMissingEmbed>
                        <showImportPackageReport>false</showImportPackageReport>
                        <filterSource>${project.basedir}/src/content/META-INF/vault/filter.xml</filterSource>
                        <excludes>
                            <!-- exclude .vlt control files in the package -->
                            <exclude>**/.vlt</exclude>
                            <exclude>**/.vltignore</exclude>
                            <exclude>**/.gitignore</exclude>
                            <exclude>**/*.iml</exclude>
                            <exclude>**/.classpath</exclude>
                            <exclude>**/.project</exclude>
                            <exclude>**/.eslintrc</exclude>
                            <exclude>**/.editorconfig</exclude>
                            <exclude>**/.stylelintrc.yaml</exclude>
                            <exclude>**/.eslintignore</exclude>
                            <exclude>**/.settings</exclude>
                            <exclude>**/.DS_Store</exclude>
                            <exclude>**/target/**</exclude>
                            <exclude>**/node/**</exclude>
                            <exclude>**/node_modules/**</exclude>
                            <exclude>**/pom.xml</exclude>
                        </excludes>
                        <group>adobe/cq60</group>
                        <validatorsSettings>
                            <jackrabbit-filter>
                                <options>
                                    <validRoots>/,/libs,/libs/core/wcm,/apps,/apps/core/wcm,/etc,/var,/tmp,/content</validRoots>
                                </options>
                            </jackrabbit-filter>
                            <jackrabbit-nodetypes>
                                <options>
                                    <!-- use the nodetypes and namespaces from the aem-nodetypes.jar provided in the plugin dependencies -->
                                    <cnds>tccl:aem.cnd</cnds>
                                </options>
                            </jackrabbit-nodetypes>
                            <netcentric-aem-classification>
                                <defaultSeverity>WARN</defaultSeverity>
                                <options>
                                    <severitiesPerClassification>INTERNAL_DEPRECATED=WARN</severitiesPerClassification>
                                    <maps>tccl:biz/netcentric/filevault/validator/maps/aem-classification-map-deprecations/coral2deprecations.map,tccl:biz/netcentric/filevault/validator/maps/aem-classification-map-deprecations/graniteuideprecations.map,tccl:biz/netcentric/filevault/validator/maps/aem-classification-map-repo-annotations.map</maps>
                                </options>
                            </netcentric-aem-classification>
                            <netcentric-aem-cloud>
                                <options>
                                    <allowVarNodeOutsideContainer>false</allowVarNodeOutsideContainer><!-- default value is true, as it is allowed to have /var nodes inside author-only container -->
                                </options>
                            </netcentric-aem-cloud>
                        </validatorsSettings>
                    </configuration>
                    <dependencies>
                        <dependency>
                            <groupId>biz.netcentric.filevault.validator</groupId>
                            <artifactId>aem-classification-validator</artifactId>
                            <version>1.0.1</version>
                        </dependency>
                        <!-- the dependency containing the actual classification map -->
                        <dependency>
                            <groupId>biz.netcentric.filevault.validator.maps</groupId>
                            <artifactId>aem-classification-map-repo-annotations</artifactId>
                            <version>6.5.3.0</version>
                        </dependency>
                        <dependency>
                            <groupId>biz.netcentric.filevault.validator.maps</groupId>
                            <artifactId>aem-classification-map-deprecations</artifactId>
                            <version>6.5.0.0</version>
                        </dependency>
                        <dependency>
                            <groupId>biz.netcentric.aem</groupId>
                            <artifactId>aem-nodetypes</artifactId>
                            <version>6.5.7.0</version>
                        </dependency>
                        <!-- https://github.com/Netcentric/aem-cloud-validator -->
                        <dependency>
                            <groupId>biz.netcentric.filevault.validator</groupId>
                            <artifactId>aem-cloud-validator</artifactId>
                            <version>1.2.2</version>
                         </dependency>
                    </dependencies>
                </plugin>
                <plugin>
                    <groupId>com.day.jcr.vault</groupId>
                    <artifactId>content-package-maven-plugin</artifactId>
                    <version>1.0.4</version>
                    <configuration>
                        <targetURL>http://${aem.host}:${aem.port}${aem.contextPath}/crx/packmgr/service.jsp</targetURL>
                        <failOnError>true</failOnError>
                        <verbose>true</verbose>
                        <userId>${vault.user}</userId>
                        <password>${vault.password}</password>
                        <maxUploadAttemps>3</maxUploadAttemps>
                    </configuration>
                </plugin>
                <plugin>
                    <groupId>org.apache.felix</groupId>
                    <artifactId>maven-bundle-plugin</artifactId>
                    <version>5.1.4</version>
                    <configuration>
                        <instructions>
                            <Bundle-RequiredExecutionEnvironment>JavaSE-1.${aem.java.version}</Bundle-RequiredExecutionEnvironment>
                        </instructions>
                    </configuration>
                    <executions>
                        <execution>
                            <id>baseline</id>
                            <goals>
                                <goal>baseline</goal>
                            </goals>
                        </execution>
                    </executions>
                </plugin>
                <plugin>
                    <groupId>org.apache.maven.plugins</groupId>
                    <artifactId>maven-enforcer-plugin</artifactId>
                    <version>3.0.0</version>
                    <executions>
                        <execution>
                            <id>enforce-maven</id>
                            <goals>
                                <goal>enforce</goal>
                            </goals>
                            <configuration>
                                <rules>
                                    <requireMavenVersion>
                                        <version>[3.3.9,)</version>
                                    </requireMavenVersion>
                                    <requireJavaVersion>
                                        <message>Project must be compiled with Java ${aem.java.version} or higher</message>
                                        <version>1.${aem.java.version}</version>
                                    </requireJavaVersion>
                                </rules>
                            </configuration>
                        </execution>
                    </executions>
                </plugin>
                <plugin>
                    <groupId>org.codehaus.mojo</groupId>
                    <artifactId>build-helper-maven-plugin</artifactId>
                    <version>3.3.0</version>
                </plugin>
                <plugin>
                    <groupId>org.apache.maven.plugins</groupId>
                    <artifactId>maven-javadoc-plugin</artifactId>
                    <version>3.3.1</version>
                    <configuration>
                        <stylesheet>java</stylesheet>
                        <encoding>${project.build.sourceEncoding}</encoding>
                        <source>${aem.java.version}</source>
                        <detectJavaApiLink>false</detectJavaApiLink>
                        <links>
                            <link>https://docs.oracle.com/javase/${aem.java.version}/docs/api/</link>
                            <link>https://docs.oracle.com/javaee/7/api/</link>
                            <link>https://docs.adobe.com/docs/en/spec/jsr170/javadocs/jcr-2.0/</link>
                            <link>https://sling.apache.org/apidocs/sling9/</link>
                            <link>https://helpx.adobe.com/experience-manager/6-5/sites/developing/using/reference-materials/javadoc/</link>
                            <link>https://jackrabbit.apache.org/api/2.12/</link>
                            <link>https://osgi.org/javadoc/r6/core/</link>
                            <link>https://osgi.org/javadoc/r6/annotation/</link>
                            <link>https://osgi.org/javadoc/r6/cmpn/</link>
                        </links>
                        <excludePackageNames>*.impl:*.internal:*.internal.*</excludePackageNames>
                    </configuration>
                </plugin>
                <plugin>
                    <groupId>org.apache.maven.plugins</groupId>
                    <artifactId>maven-source-plugin</artifactId>
                    <version>3.2.1</version>
                </plugin>
                <plugin>
                    <groupId>org.apache.rat</groupId>
                    <artifactId>apache-rat-plugin</artifactId>
                    <version>0.13</version>
                    <configuration>
                        <excludes combine.children="append">
                            <!--  Used by maven-remote-resources-plugin -->
                            <exclude>**/src/main/appended-resources/META-INF/*</exclude>
                            <!--  Generated by maven-remote-resources-plugin -->
                            <exclude>velocity.log</exclude>
                            <!-- don't check anything in target -->
                            <exclude>**/target/*</exclude>
                            <!-- README files in markdown format -->
                            <exclude>**/*.md</exclude>
                            <!-- Ignore files generated by IDE plugins e.g. maven-eclipse-plugin -->
                            <exclude>maven-eclipse.xml</exclude>
                            <!-- Ignore VLT .content.xml files + dialog configurations -->
                            <exclude>**/jcr_root/**/*.xml</exclude>
                            <!-- Ignore auto-generated VLT file -->
                            <exclude>**/META-INF/vault/settings.xml</exclude>
                            <!-- Ignore .vltignore files -->
                            <exclude>**/.vltignore</exclude>
                            <!-- Ignore .vlt files -->
                            <exclude>**/.vlt</exclude>
                            <!-- Ignore .svg files -->
                            <exclude>**/*.svg</exclude>
                            <!-- Exclude all JSON files -->
                            <exclude>**/*.json</exclude>
                            <!-- Generated for release source archives -->
                            <exclude>DEPENDENCIES</exclude>
                            <!-- .rej files from svn/patch -->
                            <exclude>**/*.rej</exclude>
                            <!-- Jenkins build pipeline configuration file -->
                            <exclude>Jenkinsfile</exclude>
                            <exclude>jenkinsfiles/**/*</exclude>
                            <!-- Ignore IDEA files -->
                            <exclude>**/*.iml</exclude>
                            <!-- Ignore lint-files -->
                            <exclude>**/*.eslintrc</exclude>
                            <exclude>**/*.editorconfig</exclude>
                            <exclude>**/*.stylelintrc.yaml</exclude>
                            <exclude>**/*.eslintignore</exclude>
                            <!-- Ignore Node and npm -->
                            <exclude>**/node/**</exclude>
                            <exclude>**/node_modules/**</exclude>
                            <!-- Ignore github templates -->
                            <exclude>**/.github/**</exclude>
                            <!-- Ignore mockito extensions config -->
                            <exclude>**/test/resources/mockito-extensions/*</exclude>
                        </excludes>
                    </configuration>
                    <executions>
                        <execution>
                            <phase>verify</phase>
                            <goals>
                                <goal>check</goal>
                            </goals>
                        </execution>
                    </executions>
                </plugin>
                <plugin>
                    <groupId>org.apache.sling</groupId>
                    <artifactId>htl-maven-plugin</artifactId>
                    <version>2.0.4-1.4.0</version>
                    <configuration>
                        <failOnWarnings>true</failOnWarnings>
                    </configuration>
                </plugin>
                <plugin>
                    <groupId>org.jacoco</groupId>
                    <artifactId>jacoco-maven-plugin</artifactId>
                    <version>${jacoco.version}</version>
                </plugin>
                <plugin>
                    <groupId>com.github.spotbugs</groupId>
                    <artifactId>spotbugs-maven-plugin</artifactId>
                    <version>4.0.4</version>
                    <configuration>
                        <effort>Max</effort>
                        <xmlOutput>true</xmlOutput>
                        <excludeFilterFile>src/test/resources/findbugs-exclude.xml</excludeFilterFile>
                    </configuration>
                    <executions>
                        <execution>
                            <id>find-bugs</id>
                            <phase>process-classes</phase>
                            <goals>
                                <goal>check</goal>
                            </goals>
                        </execution>
                    </executions>
                </plugin>
                <plugin>
                    <groupId>com.github.eirslett</groupId>
                    <artifactId>frontend-maven-plugin</artifactId>
                    <version>${frontend-maven-plugin.version}</version>
                </plugin>
            </plugins>
        </pluginManagement>

        <plugins>
            <plugin>
                <groupId>org.apache.maven.plugins</groupId>
                <artifactId>maven-enforcer-plugin</artifactId>
            </plugin>
            <plugin>
                <groupId>org.apache.maven.plugins</groupId>
                <artifactId>maven-release-plugin</artifactId>
            </plugin>
            <plugin>
                <groupId>org.apache.maven.plugins</groupId>
                <artifactId>maven-resources-plugin</artifactId>
            </plugin>
            <plugin>
                <groupId>org.apache.rat</groupId>
                <artifactId>apache-rat-plugin</artifactId>
            </plugin>
        </plugins>

    </build>

    <profiles>
        <!-- ====================================================== -->
        <!-- A D O B E   P U B L I C   P R O F I L E                -->
        <!-- ====================================================== -->
        <profile>
            <id>adobe-public</id>

            <activation>
                <activeByDefault>true</activeByDefault>
            </activation>

            <repositories>
                <repository>
                    <id>adobe-public-releases</id>
                    <name>Adobe Public Repository</name>
                    <url>https://repo.adobe.com/nexus/content/groups/public/</url>
                    <layout>default</layout>
                </repository>
            </repositories>

            <pluginRepositories>
                <pluginRepository>
                    <id>adobe-public-releases</id>
                    <name>Adobe Public Repository</name>
                    <url>https://repo.adobe.com/nexus/content/groups/public/</url>
                    <layout>default</layout>
                </pluginRepository>
            </pluginRepositories>
        </profile>

        <profile>
            <!-- This is the release profile. -->
            <id>release</id>
            <activation>
                <activeByDefault>false</activeByDefault>
            </activation>
            <build>
                <plugins>
                    <plugin>
                        <groupId>org.apache.maven.plugins</groupId>
                        <artifactId>maven-javadoc-plugin</artifactId>
                        <executions>
                            <execution>
                                <id>attach-javadocs</id>
                                <goals>
                                    <goal>jar</goal>
                                </goals>
                            </execution>
                        </executions>
                    </plugin>
                    <plugin>
                        <groupId>org.apache.maven.plugins</groupId>
                        <artifactId>maven-source-plugin</artifactId>
                        <executions>
                            <execution>
                                <id>attach-sources</id>
                                <goals>
                                    <goal>jar-no-fork</goal>
                                </goals>
                            </execution>
                        </executions>
                    </plugin>
                    <plugin>
                        <groupId>org.apache.maven.plugins</groupId>
                        <artifactId>maven-gpg-plugin</artifactId>
                        <version>3.0.1</version>
                        <executions>
                            <execution>
                                <id>sign-artifacts</id>
                                <phase>verify</phase>
                                <goals>
                                    <goal>sign</goal>
                                </goals>
                                <configuration>
                                    <gpgArguments>
                                        <arg>--pinentry-mode</arg>
                                        <arg>loopback</arg>
                                    </gpgArguments>
                                </configuration>
                            </execution>
                        </executions>
                    </plugin>
                    <plugin>
                        <groupId>org.sonatype.plugins</groupId>
                        <artifactId>nexus-staging-maven-plugin</artifactId>
                        <version>1.6.8</version>
                        <extensions>true</extensions>
                        <configuration>
                            <serverId>ossrh</serverId>
                            <nexusUrl>https://oss.sonatype.org/</nexusUrl>
                            <autoReleaseAfterClose>true</autoReleaseAfterClose>
                            <stagingProgressTimeoutMinutes>20</stagingProgressTimeoutMinutes>
                        </configuration>
                    </plugin>
                </plugins>
            </build>
        </profile>
    </profiles>


    <!-- ====================================================================== -->
    <!-- D E P E N D E N C I E S                                                -->
    <!-- ====================================================================== -->
    <dependencyManagement>
        <dependencies>
            <!-- OSGi annotations for DS and metatype -->
            <dependency>
                <groupId>org.osgi</groupId>
                <artifactId>osgi.annotation</artifactId>
                <version>7.0.0</version>
                <scope>provided</scope>
            </dependency>
            <dependency>
                <groupId>org.osgi</groupId>
                <artifactId>osgi.core</artifactId>
                <version>6.0.0</version>
                <scope>provided</scope>
            </dependency>
            <dependency>
                <groupId>org.osgi</groupId>
                <artifactId>osgi.cmpn</artifactId>
                <version>7.0.0</version>
                <scope>provided</scope>
            </dependency>
            <dependency>
                <groupId>org.osgi</groupId>
                <artifactId>org.osgi.framework</artifactId>
                <version>1.9.0</version>
                <scope>provided</scope>
            </dependency>
            <!-- Logging Dependencies -->
            <dependency>
                <groupId>org.slf4j</groupId>
                <artifactId>slf4j-api</artifactId>
                <version>${slf4j.version}</version>
                <scope>provided</scope>
            </dependency>
            <!-- Apache Sling Dependencies -->
            <dependency>
                <groupId>org.apache.sling</groupId>
                <artifactId>org.apache.sling.commons.osgi</artifactId>
                <version>2.4.0</version>
                <scope>provided</scope>
            </dependency>
            <dependency>
                <groupId>org.apache.sling</groupId>
                <artifactId>org.apache.sling.commons.johnzon</artifactId>
                <version>1.0.0</version>
                <scope>provided</scope>
            </dependency>
            <dependency>
                <groupId>org.apache.sling</groupId>
                <artifactId>org.apache.sling.sitemap</artifactId>
                <version>1.0.2</version>
                <scope>provided</scope>
            </dependency>

            <!-- javax.inject 1 -->
            <dependency>
                <artifactId>geronimo-atinject_1.0_spec</artifactId>
                <version>1.0</version>
                <groupId>org.apache.geronimo.specs</groupId>
                <scope>provided</scope>
            </dependency>

            <dependency>
                <groupId>javax.annotation</groupId>
                <artifactId>javax.annotation-api</artifactId>
                <version>1.3.2</version>
                <scope>provided</scope>
            </dependency>

            <!-- Jackson -->
            <dependency>
                <groupId>com.fasterxml.jackson.core</groupId>
                <artifactId>jackson-annotations</artifactId>
                <version>2.9.5</version>
                <scope>provided</scope>
            </dependency>
            <dependency>
                <groupId>com.fasterxml.jackson.core</groupId>
                <artifactId>jackson-databind</artifactId>
                <version>2.9.5</version>
                <scope>provided</scope>
            </dependency>
            <dependency>
                <groupId>com.fasterxml.jackson.core</groupId>
                <artifactId>jackson-core</artifactId>
                <version>2.9.5</version>
                <scope>provided</scope>
            </dependency>
            <dependency>
                <groupId>javax.xml.bind</groupId>
                <artifactId>jaxb-api</artifactId>
                <version>2.1</version>
                <scope>provided</scope>
            </dependency>

            <!-- Content fragment API -->
            <dependency>
                <groupId>com.adobe.cq.dam</groupId>
                <artifactId>cq-dam-cfm-api</artifactId>
                <version>1.1.5-NPR-19008-R002</version>
                <scope>provided</scope>
            </dependency>

            <!-- Servlet API -->
            <dependency>
                <groupId>javax.servlet</groupId>
                <artifactId>javax.servlet-api</artifactId>
                <version>3.1.0</version>
                <scope>provided</scope>
            </dependency>
            <dependency>
                <groupId>javax.servlet.jsp</groupId>
                <artifactId>jsp-api</artifactId>
                <version>2.1</version>
                <scope>provided</scope>
            </dependency>
            <!-- JCR -->
            <dependency>
                <groupId>javax.jcr</groupId>
                <artifactId>jcr</artifactId>
                <version>2.0</version>
                <scope>provided</scope>
            </dependency>
            <dependency>
                <groupId>org.apache.jackrabbit</groupId>
                <artifactId>jackrabbit-jcr-commons</artifactId>
                <version>2.12.1</version>
                <scope>provided</scope>
            </dependency>

            <!-- Commons -->
            <dependency>
                <groupId>org.apache.commons</groupId>
                <artifactId>commons-lang3</artifactId>
                <version>3.5</version>
                <scope>provided</scope>
            </dependency>
            <dependency>
                <groupId>commons-codec</groupId>
                <artifactId>commons-codec</artifactId>
                <version>1.10</version>
                <scope>provided</scope>
            </dependency>
            <dependency>
                <groupId>commons-io</groupId>
                <artifactId>commons-io</artifactId>
                <version>2.7</version>
                <scope>provided</scope>
            </dependency>

            <dependency>
                <groupId>commons-collections</groupId>
                <artifactId>commons-collections</artifactId>
                <version>3.2.2</version>
                <scope>provided</scope>
            </dependency>

            <dependency>
                <groupId>org.jetbrains</groupId>
                <artifactId>annotations</artifactId>
                <version>17.0.0</version>
                <scope>provided</scope>
            </dependency>

            <dependency>
                <groupId>org.apache.httpcomponents</groupId>
                <artifactId>httpclient-osgi</artifactId>
                <version>4.5.4</version>
                <scope>provided</scope>
            </dependency>

            <dependency>
                <groupId>com.adobe.cq.wcm</groupId>
                <artifactId>com.adobe.aem.wcm.seo</artifactId>
                <version>1.0.4</version>
            </dependency>

            <!--
                AEM APIs; make sure to not move this bundle upper in the list so that newer APIs available in AEM but not in the Uber
                Jar can be used as dependencies.
             -->
            <dependency>
                <groupId>com.adobe.aem</groupId>
                <artifactId>uber-jar</artifactId>
                <version>6.5.13</version>
                <scope>provided</scope>
            </dependency>

            <!-- Testing -->
            <dependency>
                <groupId>org.junit</groupId>
                <artifactId>junit-bom</artifactId>
                <version>5.3.2</version>
                <type>pom</type>
                <scope>import</scope>
            </dependency>
            <dependency>
                <groupId>junit</groupId>
                <artifactId>junit</artifactId>
                <version>4.13.1</version>
                <scope>test</scope>
            </dependency>
            <dependency>
                <groupId>org.slf4j</groupId>
                <artifactId>slf4j-nop</artifactId>
                <version>${slf4j.version}</version>
                <scope>test</scope>
            </dependency>
            <dependency>
                <groupId>org.mockito</groupId>
                <artifactId>mockito-core</artifactId>
                <version>${mockitio.version}</version>
                <scope>test</scope>
            </dependency>
            <dependency>
                <groupId>org.mockito</groupId>
                <artifactId>mockito-junit-jupiter</artifactId>
                <version>${mockitio.version}</version>
                <scope>test</scope>
            </dependency>
            <dependency>
                <groupId>org.powermock</groupId>
                <artifactId>powermock-api-mockito2</artifactId>
                <version>2.0.0</version>
                <scope>test</scope>
            </dependency>
            <dependency>
                <groupId>org.powermock</groupId>
                <artifactId>powermock-module-junit4</artifactId>
                <version>1.6.4</version>
                <scope>test</scope>
            </dependency>
            <dependency>
                <groupId>org.powermock</groupId>
                <artifactId>powermock-core</artifactId>
                <version>1.6.4</version>
                <scope>test</scope>
            </dependency>
            <dependency>
                <groupId>org.hamcrest</groupId>
                <artifactId>hamcrest-all</artifactId>
                <version>1.3</version>
                <scope>test</scope>
            </dependency>
            <dependency>
                <groupId>org.javassist</groupId>
                <artifactId>javassist</artifactId>
                <version>3.23.1-GA</version>
                <scope>test</scope>
            </dependency>
            <dependency>
                <groupId>io.wcm</groupId>
                <artifactId>io.wcm.testing.aem-mock.junit5</artifactId>
                <version>3.1.0</version>
                <scope>test</scope>
            </dependency>
            <dependency>
                <groupId>org.apache.sling</groupId>
                <artifactId>org.apache.sling.testing.caconfig-mock-plugin</artifactId>
                <version>1.3.2</version>
                <scope>test</scope>
            </dependency>
            <dependency>
                <groupId>org.apache.sling</groupId>
                <artifactId>org.apache.sling.testing.sling-mock-oak</artifactId>
                <version>2.1.6</version>
                <scope>test</scope>
                <exclusions>
                    <exclusion>
                        <groupId>org.apache.sling</groupId>
                        <artifactId>org.apache.sling.testing.sling-mock.core</artifactId>
                    </exclusion>
                </exclusions>
            </dependency>
            <dependency>
                <groupId>io.wcm</groupId>
                <artifactId>io.wcm.testing.aem-mock.junit4</artifactId>
                <version>3.1.0</version>
                <scope>test</scope>
            </dependency>
            <dependency>
                <groupId>org.apache.sling</groupId>
                <artifactId>org.apache.sling.testing.sling-mock.junit4</artifactId>
                <version>2.3.4</version>
                <scope>test</scope>
            </dependency>
            <dependency>
                <groupId>org.apache.sling</groupId>
                <artifactId>org.apache.sling.servlet-helpers</artifactId>
                <version>1.4.2</version>
                <scope>test</scope>
            </dependency>
            <dependency>
                <groupId>org.apache.sling</groupId>
                <artifactId>org.apache.sling.i18n</artifactId>
                <version>2.4.4</version>
                <scope>test</scope>
            </dependency>
        </dependencies>
    </dependencyManagement>

    <!--
      Deploy to the Maven Repositories using WebDAV URLs. This enables abstracting
      the real location of the repositories and better access control. Finally
      it mirrors read and write operations through the same mechanism.
      NOTE: To use these dav: URLs, the WebDAV extension to Maven Wagon must
      be declared in the build section above.
    -->
    <distributionManagement>
        <repository>
            <id>${releaseRepository-Id}</id>
            <url>${releaseRepository-URL}</url>
        </repository>
        <snapshotRepository>
            <id>${snapshotRepository-Id}</id>
            <url>${snapshotRepository-URL}</url>
            <uniqueVersion>false</uniqueVersion>
        </snapshotRepository>
    </distributionManagement>

</project><|MERGE_RESOLUTION|>--- conflicted
+++ resolved
@@ -19,11 +19,7 @@
     <groupId>com.adobe.cq</groupId>
     <artifactId>core.wcm.components.parent</artifactId>
     <packaging>pom</packaging>
-<<<<<<< HEAD
-    <version>2.20.3-SNAPSHOT</version>
-=======
     <version>2.20.5-SNAPSHOT</version>
->>>>>>> 50108874
 
     <name>Adobe Experience Manager Core WCM Components Parent</name>
     <description>A set of standardized components for AEM 6.3+ that can be used to speed up development of websites.</description>
@@ -209,7 +205,7 @@
                 <plugin>
                     <groupId>org.apache.jackrabbit</groupId>
                     <artifactId>filevault-package-maven-plugin</artifactId>
-                    <version>1.3.0</version>
+                    <version>1.2.2</version>
                     <configuration>
                         <failOnMissingEmbed>true</failOnMissingEmbed>
                         <showImportPackageReport>false</showImportPackageReport>
