--- conflicted
+++ resolved
@@ -23,20 +23,12 @@
     <parent>
         <groupId>com.adobe.cq</groupId>
         <artifactId>core.wcm.components.parent</artifactId>
-<<<<<<< HEAD
-        <version>2.22.7-SNAPSHOT</version>
-=======
         <version>2.22.9-SNAPSHOT</version>
->>>>>>> 9e1efd34
         <relativePath>../../parent/pom.xml</relativePath>
     </parent>
 
     <artifactId>core.wcm.components.examples.all</artifactId>
-<<<<<<< HEAD
-    <version>2.22.7-SNAPSHOT</version>
-=======
     <version>2.22.9-SNAPSHOT</version>
->>>>>>> 9e1efd34
     <packaging>content-package</packaging>
 
     <name>Adobe Experience Manager Core WCM Components Examples Aggregator Package</name>
